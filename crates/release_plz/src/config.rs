use anyhow::Context;
use release_plz_core::{ReleaseRequest, UpdateRequest};
use schemars::JsonSchema;
use serde::{Deserialize, Serialize};
use std::{collections::HashMap, path::PathBuf, time::Duration};
use url::Url;

/// You can find the documentation of the configuration file
/// [here](https://release-plz.ieni.dev/docs/config).
#[derive(Serialize, Deserialize, Default, PartialEq, Eq, Debug, JsonSchema)]
#[serde(deny_unknown_fields)]
pub struct Config {
    /// # Workspace
    /// Global configuration. Applied to all packages by default.
    #[serde(default)]
    pub workspace: Workspace,
    /// # Package
    /// Package-specific configuration. This overrides `workspace`.
    /// Not all settings of `workspace` can be overridden.
    #[serde(default)]
    package: Vec<PackageSpecificConfigWithName>,
}

impl Config {
    /// Package-specific configurations.
    /// Returns `<package name, package config>`.
    fn packages(&self) -> HashMap<&str, &PackageSpecificConfig> {
        self.package
            .iter()
            .map(|p| (p.name.as_str(), &p.config))
            .collect()
    }

    pub fn fill_update_config(
        &self,
        is_changelog_update_disabled: bool,
        update_request: UpdateRequest,
    ) -> UpdateRequest {
        let mut default_update_config = self.workspace.packages_defaults.clone();
        if is_changelog_update_disabled {
            default_update_config.update.changelog_update = false.into();
        }
        let mut update_request =
            update_request.with_default_package_config(default_update_config.into());
        for (package, config) in self.packages() {
            let mut update_config = config.clone();
            update_config = update_config.merge(self.workspace.packages_defaults.clone());
            if is_changelog_update_disabled {
<<<<<<< HEAD
                update_config.package_config.update.changelog_update = false.into();
=======
                update_config.common.changelog_update = false.into();
>>>>>>> 688f6614
            }
            update_request = update_request.with_package_config(package, update_config.into());
        }
        update_request
    }

    pub fn fill_release_config(
        &self,
        allow_dirty: bool,
        no_verify: bool,
        release_request: ReleaseRequest,
    ) -> ReleaseRequest {
        let mut default_config = self.workspace.packages_defaults.clone();
        if no_verify {
<<<<<<< HEAD
            default_config.release.release.no_verify = Some(true);
        }
        if allow_dirty {
            default_config.release.release.allow_dirty = Some(true);
=======
            default_config.publish_no_verify = Some(true);
        }
        if allow_dirty {
            default_config.publish_allow_dirty = Some(true);
>>>>>>> 688f6614
        }
        let mut release_request =
            release_request.with_default_package_config(default_config.into());

        for (package, config) in self.packages() {
            let mut release_config = config.clone();
            release_config = release_config.merge(self.workspace.packages_defaults.clone());

            if no_verify {
<<<<<<< HEAD
                release_config.package_config.release.release.no_verify = Some(true);
            }
            if allow_dirty {
                release_config.package_config.release.release.allow_dirty = Some(true);
=======
                release_config.common.publish_no_verify = Some(true);
            }
            if allow_dirty {
                release_config.common.publish_allow_dirty = Some(true);
>>>>>>> 688f6614
            }
            release_request = release_request.with_package_config(package, release_config.into());
        }
        release_request
    }
}

/// Config at the `[workspace]` level.
#[derive(Serialize, Deserialize, Default, PartialEq, Eq, Debug, JsonSchema)]
pub struct Workspace {
    /// Configuration applied at the `[[package]]` level, too.
    #[serde(flatten)]
    pub packages_defaults: PackageConfig,
    /// # Allow Dirty
    /// - If `true`, allow dirty working directories to be updated. The uncommitted changes will be part of the update.
    /// - If `false` or [`Option::None`], the command will fail if the working directory is dirty.
    pub allow_dirty: Option<bool>,
    /// # Changelog Config
    /// Path to the git cliff configuration file. Defaults to the `keep a changelog` configuration.
    pub changelog_config: Option<PathBuf>,
    /// # Dependencies Update
    /// - If `true`, update all the dependencies in the Cargo.lock file by running `cargo update`.
    /// - If `false` or [`Option::None`], only update the workspace packages by running `cargo update --workspace`.
    pub dependencies_update: Option<bool>,
    /// # PR Draft
    /// If `true`, the created release PR will be marked as a draft.
    #[serde(default)]
    pub pr_draft: bool,
    /// # PR Labels
    /// Labels to add to the release PR.
    #[serde(default)]
    pub pr_labels: Vec<String>,
    /// # Publish Timeout
    /// Timeout for the publishing process
    pub publish_timeout: Option<String>,
    /// # Repo URL
    /// GitHub/Gitea repository url where your project is hosted.
    /// It is used to generate the changelog release link.
    /// It defaults to the url of the default remote.
    pub repo_url: Option<Url>,
}

impl Workspace {
    /// Get the publish timeout. Defaults to 30 minutes.
    pub fn publish_timeout(&self) -> anyhow::Result<Duration> {
        let publish_timeout = self.publish_timeout.as_deref().unwrap_or("30m");
        duration_str::parse(publish_timeout)
            .with_context(|| format!("invalid publish_timeout {}", publish_timeout))
    }
}

/// Config at the `[[package]]` level.
#[derive(Serialize, Deserialize, PartialEq, Eq, Debug, Clone, JsonSchema)]
pub struct PackageSpecificConfig {
<<<<<<< HEAD
    #[serde(flatten)]
    package_config: PackageConfig,
=======
    /// Configuration that can be specified at the `[workspace]` level, too.
    #[serde(flatten)]
    common: PackageConfig,
>>>>>>> 688f6614
    /// # Changelog Path
    /// Normally the changelog is placed in the same directory of the Cargo.toml file.
    /// The user can provide a custom path here.
    /// This changelog_path needs to be propagated to all the commands:
    /// `update`, `release-pr` and `release`.
    changelog_path: Option<PathBuf>,
    /// # Changelog Include
    /// List of package names.
    /// Include the changelogs of these packages in the changelog of the current package.
    changelog_include: Option<Vec<String>>,
}

impl PackageSpecificConfig {
    /// Merge the package-specific configuration with the global configuration.
    pub fn merge(self, default: PackageConfig) -> PackageSpecificConfig {
        PackageSpecificConfig {
<<<<<<< HEAD
            package_config: self.package_config.merge(default),
=======
            common: self.common.merge(default),
>>>>>>> 688f6614
            changelog_path: self.changelog_path,
            changelog_include: self.changelog_include,
        }
    }
}

#[derive(Serialize, Deserialize, PartialEq, Eq, Debug, Clone, JsonSchema)]
pub struct PackageSpecificConfigWithName {
    pub name: String,
    #[serde(flatten)]
    pub config: PackageSpecificConfig,
}

impl From<PackageSpecificConfig> for release_plz_core::PackageReleaseConfig {
    fn from(config: PackageSpecificConfig) -> Self {
<<<<<<< HEAD
        let generic = config.package_config.into();
=======
        let generic = config.common.into();
>>>>>>> 688f6614

        Self {
            generic,
            changelog_path: config.changelog_path,
        }
    }
}

impl From<PackageConfig> for release_plz_core::ReleaseConfig {
    fn from(value: PackageConfig) -> Self {
<<<<<<< HEAD
        let is_publish_enabled = value.release.release.publish != Some(false);
        let is_git_release_enabled = value.release.git_release.enable != Some(false);
        let is_git_release_draft = value.release.git_release.draft == Some(true);
        let is_git_tag_enabled = value.release.git_tag_enable != Some(false);
        let release = value.common.release != Some(false);

=======
        let is_publish_enabled = value.publish != Some(false);
        let is_git_release_enabled = value.git_release_enable != Some(false);
        let is_git_release_draft = value.git_release_draft == Some(true);
        let is_git_tag_enabled = value.git_tag_enable != Some(false);
>>>>>>> 688f6614
        let mut cfg = Self::default()
            .with_publish(release_plz_core::PublishConfig::enabled(is_publish_enabled))
            .with_git_release(
                release_plz_core::GitReleaseConfig::enabled(is_git_release_enabled)
                    .set_draft(is_git_release_draft),
            )
            .with_git_tag(release_plz_core::GitTagConfig::enabled(is_git_tag_enabled))
            .with_release(release);

<<<<<<< HEAD
        if let Some(no_verify) = value.release.release.no_verify {
            cfg = cfg.with_no_verify(no_verify);
        }
        if let Some(allow_dirty) = value.release.release.allow_dirty {
=======
        if let Some(no_verify) = value.publish_no_verify {
            cfg = cfg.with_no_verify(no_verify);
        }
        if let Some(allow_dirty) = value.publish_allow_dirty {
>>>>>>> 688f6614
            cfg = cfg.with_allow_dirty(allow_dirty);
        }
        cfg
    }
}

/// Configuration that can be specified both at the `[workspace]` and at the `[[package]]` level.
#[derive(Serialize, Deserialize, PartialEq, Eq, Debug, Default, Clone, JsonSchema)]
pub struct PackageCommonConfig {
    /// # Release
    /// Used to toggle off the update/release process for a workspace or package.
    pub release: Option<bool>,
}

impl PackageCommonConfig {
    /// Merge the package-specific configuration with the global configuration.
    pub fn merge(self, default: Self) -> Self {
        Self {
            release: self.release.or(default.release),
        }
    }
}

#[derive(Serialize, Deserialize, PartialEq, Eq, Debug, Default, Clone, JsonSchema)]
pub struct PackageConfig {
<<<<<<< HEAD
    /// Options for the `release-plz update` command (therefore `release-plz release-pr` too).
    #[serde(flatten)]
    update: PackageUpdateConfig,
    /// Options for the `release-plz release` command.
    #[serde(flatten)]
    release: PackageReleaseConfig,
    /// Options shared among `update` `release-pr` and `release` commands.
    #[serde(flatten)]
    common: PackageCommonConfig,
}

impl PackageConfig {
    pub fn merge(self, default: Self) -> Self {
        PackageConfig {
            update: self.update.merge(default.update),
            release: self.release.merge(default.release),
            common: self.common.merge(default.common),
        }
    }
}

=======
    /// # Changelog Update
    /// Whether to create/update changelog or not.
    /// If unspecified, the changelog is updated.
    pub changelog_update: Option<bool>,
    /// # Git Release Enable
    /// Publish the GitHub/Gitea release for the created git tag.
    /// Enabled by default.
    pub git_release_enable: Option<bool>,
    /// # Git Release Type
    /// Whether to mark the created release as not ready for production.
    pub git_release_type: Option<ReleaseType>,
    /// # Git Release Draft
    /// If true, will not auto-publish the release.
    pub git_release_draft: Option<bool>,
    /// # Git Tag Enable
    /// Publish the git tag for the new package version.
    /// Enabled by default.
    pub git_tag_enable: Option<bool>,
    /// # Publish
    /// If `Some(false)`, don't run `cargo publish`.
    pub publish: Option<bool>,
    /// # Publish Allow Dirty
    /// If `Some(true)`, add the `--allow-dirty` flag to the `cargo publish` command.
    pub publish_allow_dirty: Option<bool>,
    /// # Publish No Verify
    /// If `Some(true)`, add the `--no-verify` flag to the `cargo publish` command.
    pub publish_no_verify: Option<bool>,
    /// # Semver Check
    /// Controls when to run cargo-semver-checks.
    /// If unspecified, run cargo-semver-checks if the package is a library.
    pub semver_check: Option<bool>,
}

>>>>>>> 688f6614
impl From<PackageConfig> for release_plz_core::UpdateConfig {
    fn from(config: PackageConfig) -> Self {
        Self {
            semver_check: config.update.semver_check != Some(false),
            changelog_update: config.update.changelog_update != Some(false),
            release: config.common.release != Some(false),
        }
    }
}

impl From<PackageSpecificConfig> for release_plz_core::PackageUpdateConfig {
    fn from(config: PackageSpecificConfig) -> Self {
        Self {
<<<<<<< HEAD
            generic: config.package_config.into(),
=======
            generic: config.common.into(),
>>>>>>> 688f6614
            changelog_path: config.changelog_path,
            changelog_include: config.changelog_include.unwrap_or_default(),
        }
    }
}

impl PackageConfig {
    /// Merge the package-specific configuration with the global configuration.
    pub fn merge(self, default: Self) -> Self {
        Self {
            semver_check: self.semver_check.or(default.semver_check),
            changelog_update: self.changelog_update.or(default.changelog_update),
            git_release_enable: self.git_release_enable.or(default.git_release_enable),
            git_release_type: self.git_release_type.or(default.git_release_type),
            git_release_draft: self.git_release_draft.or(default.git_release_draft),

            publish: self.publish.or(default.publish),
            publish_allow_dirty: self.publish_allow_dirty.or(default.publish_allow_dirty),
            publish_no_verify: self.publish_no_verify.or(default.publish_no_verify),
            git_tag_enable: self.git_tag_enable.or(default.git_tag_enable),
        }
    }
}

/// Whether to run cargo-semver-checks or not.
/// Note: you can only run cargo-semver-checks on a library.
#[derive(Serialize, Deserialize, Default, PartialEq, Eq, Debug, Clone, Copy)]
#[serde(rename_all = "snake_case")]
pub enum SemverCheck {
    /// Run cargo-semver-checks.
    #[default]
    Yes,
    /// Don't run cargo-semver-checks.
    No,
}

#[derive(Serialize, Deserialize, Default, PartialEq, Eq, Debug, Clone, Copy, JsonSchema)]
#[serde(rename_all = "snake_case")]
pub enum ReleaseType {
    /// # Prod
    /// Will mark the release as ready for production.
    #[default]
    Prod,
    /// # Pre
    /// Will mark the release as not ready for production.
    /// I.e. as pre-release.
    Pre,
    /// # Auto
    /// Will mark the release as not ready for production
    /// in case there is a semver pre-release in the tag e.g. v1.0.0-rc1.
    /// Otherwise, will mark the release as ready for production.
    Auto,
}

#[cfg(test)]
mod tests {
    use super::*;

    const BASE_WORKSPACE_CONFIG: &str = r#"
        [workspace]
        dependencies_update = false
        allow_dirty = false
        changelog_config = "../git-cliff.toml"
        repo_url = "https://github.com/MarcoIeni/release-plz"
        git_release_enable = true
        git_release_type = "prod"
        git_release_draft = false
        publish_timeout = "5m"
    "#;

    const BASE_PACKAGE_CONFIG: &str = r#"
        [[package]]
        name = "crate1"
    "#;

    fn create_base_workspace_config() -> Config {
        Config {
            workspace: Workspace {
<<<<<<< HEAD
                update: UpdateConfig {
                    dependencies_update: Some(false),
                    changelog_config: Some("../git-cliff.toml".into()),
                    allow_dirty: Some(false),
                },
                common: CommonCmdConfig {
                    repo_url: Some("https://github.com/MarcoIeni/release-plz".parse().unwrap()),
                },
                packages_defaults: PackageConfig {
                    update: PackageUpdateConfig {
                        semver_check: None,
                        changelog_update: None,
                    },
                    release: PackageReleaseConfig {
                        git_release: GitReleaseConfig {
                            enable: Some(true),
                            release_type: Some(ReleaseType::Prod),
                            draft: Some(false),
                        },
                        ..Default::default()
                    },
                    common: PackageCommonConfig::default(),
=======
                dependencies_update: Some(false),
                changelog_config: Some("../git-cliff.toml".into()),
                allow_dirty: None,
                repo_url: Some("https://github.com/MarcoIeni/release-plz".parse().unwrap()),
                packages_defaults: PackageConfig {
                    semver_check: None,
                    changelog_update: None,
                    git_release_enable: Some(true),
                    git_release_type: Some(ReleaseType::Prod),
                    git_release_draft: Some(false),
                    ..Default::default()
>>>>>>> 688f6614
                },
                pr_draft: false,
                pr_labels: vec![],
                publish_timeout: Some("5m".to_string()),
            },
            package: [].into(),
        }
    }

<<<<<<< HEAD
    fn create_base_package_config() -> PackageSpecificConfigWithName {
        PackageSpecificConfigWithName {
            name: "crate1".to_string(),
            config: PackageSpecificConfig {
                package_config: PackageConfig {
                    update: PackageUpdateConfig {
                        semver_check: None,
                        changelog_update: None,
                    },
                    release: PackageReleaseConfig {
                        git_release: GitReleaseConfig {
                            enable: None,
                            release_type: None,
                            draft: None,
                        },
                        ..Default::default()
                    },
                    common: PackageCommonConfig::default(),
=======
    #[test]
    fn config_is_deserialized() {
        let config = r#"
            [workspace]
            changelog_config = "../git-cliff.toml"
            allow_dirty = false
            repo_url = "https://github.com/MarcoIeni/release-plz"
            changelog_update = true

            git_release_enable = true
            git_release_type = "prod"
            git_release_draft = false
            publish_timeout = "5s"
        "#;

        let expected_config = Config {
            workspace: Workspace {
                dependencies_update: None,
                changelog_config: Some("../git-cliff.toml".into()),
                allow_dirty: Some(false),
                repo_url: Some("https://github.com/MarcoIeni/release-plz".parse().unwrap()),
                pr_draft: false,
                pr_labels: vec![],
                packages_defaults: PackageConfig {
                    semver_check: None,
                    changelog_update: Some(true),
                    git_release_enable: Some(true),
                    git_release_type: Some(ReleaseType::Prod),
                    git_release_draft: Some(false),
                    git_tag_enable: None,
                    publish: None,
                    publish_allow_dirty: None,
                    publish_no_verify: None,
>>>>>>> 688f6614
                },
                changelog_path: None,
                changelog_include: None,
            },
        }
    }

    #[test]
    fn config_without_update_config_is_deserialized() {
        let expected_config = create_base_workspace_config();

        let config: Config = toml::from_str(BASE_WORKSPACE_CONFIG).unwrap();
        assert_eq!(config, expected_config)
    }

    #[test]
    fn config_is_deserialized() {
        let config = &format!(
            "{}\
            changelog_update = true",
            BASE_WORKSPACE_CONFIG
        );

        let mut expected_config = create_base_workspace_config();
        expected_config
            .workspace
            .packages_defaults
            .update
            .changelog_update = true.into();

        let config: Config = toml::from_str(config).unwrap();
        assert_eq!(config, expected_config)
    }

    fn config_package_release_is_deserialized(config_flag: &str, expected_value: bool) {
        let config = &format!(
            "{}\n{}\
            release = {}",
            BASE_WORKSPACE_CONFIG, BASE_PACKAGE_CONFIG, config_flag
        );

        let mut expected_config = create_base_workspace_config();
        let mut package_config = create_base_package_config();
        package_config.config.package_config.common.release = expected_value.into();
        expected_config.package = [package_config].into();

        let config: Config = toml::from_str(config).unwrap();
        assert_eq!(config, expected_config)
    }

    #[test]
    fn config_package_release_is_deserialized_true() {
        config_package_release_is_deserialized("true", true);
    }

    #[test]
    fn config_package_release_is_deserialized_false() {
        config_package_release_is_deserialized("false", false);
    }

    fn config_workspace_release_is_deserialized(config_flag: &str, expected_value: bool) {
        let config = &format!(
            "{}\
            release = {}",
            BASE_WORKSPACE_CONFIG, config_flag
        );

        let mut expected_config = create_base_workspace_config();
        expected_config.workspace.packages_defaults.common.release = expected_value.into();

        let config: Config = toml::from_str(config).unwrap();
        assert_eq!(config, expected_config)
    }

    #[test]
    fn config_workspace_release_is_deserialized_true() {
        config_workspace_release_is_deserialized("true", true);
    }

    #[test]
    fn config_workspace_release_is_deserialized_false() {
        config_workspace_release_is_deserialized("false", false);
    }

    #[test]
    fn config_is_serialized() {
        let config = Config {
            workspace: Workspace {
                dependencies_update: None,
                changelog_config: Some("../git-cliff.toml".into()),
                allow_dirty: None,
                repo_url: Some("https://github.com/MarcoIeni/release-plz".parse().unwrap()),
                pr_draft: false,
                pr_labels: vec!["label1".to_string()],
                packages_defaults: PackageConfig {
<<<<<<< HEAD
                    update: PackageUpdateConfig {
                        semver_check: None,
                        changelog_update: true.into(),
                    },
                    release: PackageReleaseConfig {
                        git_release: GitReleaseConfig {
                            enable: true.into(),
                            release_type: Some(ReleaseType::Prod),
                            draft: Some(false),
                        },
                        ..Default::default()
                    },
                    common: PackageCommonConfig {
                        release: Some(true),
                    },
=======
                    semver_check: None,
                    changelog_update: true.into(),
                    git_release_enable: true.into(),
                    git_release_type: Some(ReleaseType::Prod),
                    git_release_draft: Some(false),
                    ..Default::default()
>>>>>>> 688f6614
                },
                publish_timeout: Some("10m".to_string()),
            },
            package: [PackageSpecificConfigWithName {
                name: "crate1".to_string(),
                config: PackageSpecificConfig {
<<<<<<< HEAD
                    package_config: PackageConfig {
                        update: PackageUpdateConfig {
                            semver_check: Some(false),
                            changelog_update: true.into(),
                        },
                        release: PackageReleaseConfig {
                            git_release: GitReleaseConfig {
                                enable: true.into(),
                                release_type: Some(ReleaseType::Prod),
                                draft: Some(false),
                            },
                            ..Default::default()
                        },
                        common: PackageCommonConfig {
                            release: Some(false),
                        },
=======
                    common: PackageConfig {
                        semver_check: Some(false),
                        changelog_update: true.into(),
                        git_release_enable: true.into(),
                        git_release_type: Some(ReleaseType::Prod),
                        git_release_draft: Some(false),
                        ..Default::default()
>>>>>>> 688f6614
                    },
                    changelog_path: Some("./CHANGELOG.md".into()),
                    changelog_include: Some(vec!["pkg1".to_string()]),
                },
            }]
            .into(),
        };

        expect_test::expect![[r#"
            [workspace]
            changelog_update = true
            git_release_enable = true
            git_release_type = "prod"
            git_release_draft = false
<<<<<<< HEAD
            release = true
=======
            changelog_config = "../git-cliff.toml"
            pr_draft = false
            pr_labels = ["label1"]
>>>>>>> 688f6614
            publish_timeout = "10m"
            repo_url = "https://github.com/MarcoIeni/release-plz"

            [[package]]
            name = "crate1"
            changelog_update = true
            git_release_enable = true
            git_release_type = "prod"
            git_release_draft = false
<<<<<<< HEAD
            release = false
=======
            semver_check = false
>>>>>>> 688f6614
            changelog_path = "./CHANGELOG.md"
            changelog_include = ["pkg1"]
        "#]]
        .assert_eq(&toml::to_string(&config).unwrap());
    }
}<|MERGE_RESOLUTION|>--- conflicted
+++ resolved
@@ -46,11 +46,7 @@
             let mut update_config = config.clone();
             update_config = update_config.merge(self.workspace.packages_defaults.clone());
             if is_changelog_update_disabled {
-<<<<<<< HEAD
-                update_config.package_config.update.changelog_update = false.into();
-=======
                 update_config.common.changelog_update = false.into();
->>>>>>> 688f6614
             }
             update_request = update_request.with_package_config(package, update_config.into());
         }
@@ -65,17 +61,10 @@
     ) -> ReleaseRequest {
         let mut default_config = self.workspace.packages_defaults.clone();
         if no_verify {
-<<<<<<< HEAD
-            default_config.release.release.no_verify = Some(true);
-        }
-        if allow_dirty {
-            default_config.release.release.allow_dirty = Some(true);
-=======
             default_config.publish_no_verify = Some(true);
         }
         if allow_dirty {
             default_config.publish_allow_dirty = Some(true);
->>>>>>> 688f6614
         }
         let mut release_request =
             release_request.with_default_package_config(default_config.into());
@@ -85,17 +74,10 @@
             release_config = release_config.merge(self.workspace.packages_defaults.clone());
 
             if no_verify {
-<<<<<<< HEAD
-                release_config.package_config.release.release.no_verify = Some(true);
-            }
-            if allow_dirty {
-                release_config.package_config.release.release.allow_dirty = Some(true);
-=======
                 release_config.common.publish_no_verify = Some(true);
             }
             if allow_dirty {
                 release_config.common.publish_allow_dirty = Some(true);
->>>>>>> 688f6614
             }
             release_request = release_request.with_package_config(package, release_config.into());
         }
@@ -150,14 +132,9 @@
 /// Config at the `[[package]]` level.
 #[derive(Serialize, Deserialize, PartialEq, Eq, Debug, Clone, JsonSchema)]
 pub struct PackageSpecificConfig {
-<<<<<<< HEAD
-    #[serde(flatten)]
-    package_config: PackageConfig,
-=======
     /// Configuration that can be specified at the `[workspace]` level, too.
     #[serde(flatten)]
     common: PackageConfig,
->>>>>>> 688f6614
     /// # Changelog Path
     /// Normally the changelog is placed in the same directory of the Cargo.toml file.
     /// The user can provide a custom path here.
@@ -174,11 +151,7 @@
     /// Merge the package-specific configuration with the global configuration.
     pub fn merge(self, default: PackageConfig) -> PackageSpecificConfig {
         PackageSpecificConfig {
-<<<<<<< HEAD
-            package_config: self.package_config.merge(default),
-=======
             common: self.common.merge(default),
->>>>>>> 688f6614
             changelog_path: self.changelog_path,
             changelog_include: self.changelog_include,
         }
@@ -194,11 +167,7 @@
 
 impl From<PackageSpecificConfig> for release_plz_core::PackageReleaseConfig {
     fn from(config: PackageSpecificConfig) -> Self {
-<<<<<<< HEAD
-        let generic = config.package_config.into();
-=======
         let generic = config.common.into();
->>>>>>> 688f6614
 
         Self {
             generic,
@@ -209,20 +178,11 @@
 
 impl From<PackageConfig> for release_plz_core::ReleaseConfig {
     fn from(value: PackageConfig) -> Self {
-<<<<<<< HEAD
-        let is_publish_enabled = value.release.release.publish != Some(false);
-        let is_git_release_enabled = value.release.git_release.enable != Some(false);
-        let is_git_release_draft = value.release.git_release.draft == Some(true);
-        let is_git_tag_enabled = value.release.git_tag_enable != Some(false);
-        let release = value.common.release != Some(false);
-
-=======
         let is_publish_enabled = value.publish != Some(false);
         let is_git_release_enabled = value.git_release_enable != Some(false);
         let is_git_release_draft = value.git_release_draft == Some(true);
         let is_git_tag_enabled = value.git_tag_enable != Some(false);
->>>>>>> 688f6614
-        let mut cfg = Self::default()
+        let release = value.release != Some(false);        let mut cfg = Self::default()
             .with_publish(release_plz_core::PublishConfig::enabled(is_publish_enabled))
             .with_git_release(
                 release_plz_core::GitReleaseConfig::enabled(is_git_release_enabled)
@@ -231,17 +191,10 @@
             .with_git_tag(release_plz_core::GitTagConfig::enabled(is_git_tag_enabled))
             .with_release(release);
 
-<<<<<<< HEAD
-        if let Some(no_verify) = value.release.release.no_verify {
-            cfg = cfg.with_no_verify(no_verify);
-        }
-        if let Some(allow_dirty) = value.release.release.allow_dirty {
-=======
         if let Some(no_verify) = value.publish_no_verify {
             cfg = cfg.with_no_verify(no_verify);
         }
         if let Some(allow_dirty) = value.publish_allow_dirty {
->>>>>>> 688f6614
             cfg = cfg.with_allow_dirty(allow_dirty);
         }
         cfg
@@ -267,29 +220,6 @@
 
 #[derive(Serialize, Deserialize, PartialEq, Eq, Debug, Default, Clone, JsonSchema)]
 pub struct PackageConfig {
-<<<<<<< HEAD
-    /// Options for the `release-plz update` command (therefore `release-plz release-pr` too).
-    #[serde(flatten)]
-    update: PackageUpdateConfig,
-    /// Options for the `release-plz release` command.
-    #[serde(flatten)]
-    release: PackageReleaseConfig,
-    /// Options shared among `update` `release-pr` and `release` commands.
-    #[serde(flatten)]
-    common: PackageCommonConfig,
-}
-
-impl PackageConfig {
-    pub fn merge(self, default: Self) -> Self {
-        PackageConfig {
-            update: self.update.merge(default.update),
-            release: self.release.merge(default.release),
-            common: self.common.merge(default.common),
-        }
-    }
-}
-
-=======
     /// # Changelog Update
     /// Whether to create/update changelog or not.
     /// If unspecified, the changelog is updated.
@@ -321,9 +251,11 @@
     /// Controls when to run cargo-semver-checks.
     /// If unspecified, run cargo-semver-checks if the package is a library.
     pub semver_check: Option<bool>,
-}
-
->>>>>>> 688f6614
+    /// Options shared among `update` `release-pr` and `release` commands.
+    #[serde(flatten)]
+    common: PackageCommonConfig,
+}
+
 impl From<PackageConfig> for release_plz_core::UpdateConfig {
     fn from(config: PackageConfig) -> Self {
         Self {
@@ -337,11 +269,7 @@
 impl From<PackageSpecificConfig> for release_plz_core::PackageUpdateConfig {
     fn from(config: PackageSpecificConfig) -> Self {
         Self {
-<<<<<<< HEAD
-            generic: config.package_config.into(),
-=======
             generic: config.common.into(),
->>>>>>> 688f6614
             changelog_path: config.changelog_path,
             changelog_include: config.changelog_include.unwrap_or_default(),
         }
@@ -420,30 +348,6 @@
     fn create_base_workspace_config() -> Config {
         Config {
             workspace: Workspace {
-<<<<<<< HEAD
-                update: UpdateConfig {
-                    dependencies_update: Some(false),
-                    changelog_config: Some("../git-cliff.toml".into()),
-                    allow_dirty: Some(false),
-                },
-                common: CommonCmdConfig {
-                    repo_url: Some("https://github.com/MarcoIeni/release-plz".parse().unwrap()),
-                },
-                packages_defaults: PackageConfig {
-                    update: PackageUpdateConfig {
-                        semver_check: None,
-                        changelog_update: None,
-                    },
-                    release: PackageReleaseConfig {
-                        git_release: GitReleaseConfig {
-                            enable: Some(true),
-                            release_type: Some(ReleaseType::Prod),
-                            draft: Some(false),
-                        },
-                        ..Default::default()
-                    },
-                    common: PackageCommonConfig::default(),
-=======
                 dependencies_update: Some(false),
                 changelog_config: Some("../git-cliff.toml".into()),
                 allow_dirty: None,
@@ -455,7 +359,7 @@
                     git_release_type: Some(ReleaseType::Prod),
                     git_release_draft: Some(false),
                     ..Default::default()
->>>>>>> 688f6614
+                    common: PackageCommonConfig::default(),
                 },
                 pr_draft: false,
                 pr_labels: vec![],
@@ -465,26 +369,6 @@
         }
     }
 
-<<<<<<< HEAD
-    fn create_base_package_config() -> PackageSpecificConfigWithName {
-        PackageSpecificConfigWithName {
-            name: "crate1".to_string(),
-            config: PackageSpecificConfig {
-                package_config: PackageConfig {
-                    update: PackageUpdateConfig {
-                        semver_check: None,
-                        changelog_update: None,
-                    },
-                    release: PackageReleaseConfig {
-                        git_release: GitReleaseConfig {
-                            enable: None,
-                            release_type: None,
-                            draft: None,
-                        },
-                        ..Default::default()
-                    },
-                    common: PackageCommonConfig::default(),
-=======
     #[test]
     fn config_is_deserialized() {
         let config = r#"
@@ -518,7 +402,7 @@
                     publish: None,
                     publish_allow_dirty: None,
                     publish_no_verify: None,
->>>>>>> 688f6614
+                    common: PackageCommonConfig::default(),
                 },
                 changelog_path: None,
                 changelog_include: None,
@@ -614,42 +498,27 @@
                 pr_draft: false,
                 pr_labels: vec!["label1".to_string()],
                 packages_defaults: PackageConfig {
-<<<<<<< HEAD
-                    update: PackageUpdateConfig {
-                        semver_check: None,
-                        changelog_update: true.into(),
-                    },
-                    release: PackageReleaseConfig {
-                        git_release: GitReleaseConfig {
-                            enable: true.into(),
-                            release_type: Some(ReleaseType::Prod),
-                            draft: Some(false),
-                        },
-                        ..Default::default()
-                    },
-                    common: PackageCommonConfig {
-                        release: Some(true),
-                    },
-=======
                     semver_check: None,
                     changelog_update: true.into(),
                     git_release_enable: true.into(),
                     git_release_type: Some(ReleaseType::Prod),
                     git_release_draft: Some(false),
                     ..Default::default()
->>>>>>> 688f6614
+                    common: PackageCommonConfig {
+                        release: Some(true),
+                    },
                 },
                 publish_timeout: Some("10m".to_string()),
             },
             package: [PackageSpecificConfigWithName {
                 name: "crate1".to_string(),
                 config: PackageSpecificConfig {
-<<<<<<< HEAD
-                    package_config: PackageConfig {
-                        update: PackageUpdateConfig {
-                            semver_check: Some(false),
-                            changelog_update: true.into(),
-                        },
+                    common: PackageConfig {
+                        semver_check: Some(false),
+                        changelog_update: true.into(),
+                        git_release_enable: true.into(),
+                        git_release_type: Some(ReleaseType::Prod),
+                        git_release_draft: Some(false),
                         release: PackageReleaseConfig {
                             git_release: GitReleaseConfig {
                                 enable: true.into(),
@@ -661,15 +530,6 @@
                         common: PackageCommonConfig {
                             release: Some(false),
                         },
-=======
-                    common: PackageConfig {
-                        semver_check: Some(false),
-                        changelog_update: true.into(),
-                        git_release_enable: true.into(),
-                        git_release_type: Some(ReleaseType::Prod),
-                        git_release_draft: Some(false),
-                        ..Default::default()
->>>>>>> 688f6614
                     },
                     changelog_path: Some("./CHANGELOG.md".into()),
                     changelog_include: Some(vec!["pkg1".to_string()]),
@@ -684,13 +544,10 @@
             git_release_enable = true
             git_release_type = "prod"
             git_release_draft = false
-<<<<<<< HEAD
-            release = true
-=======
             changelog_config = "../git-cliff.toml"
             pr_draft = false
             pr_labels = ["label1"]
->>>>>>> 688f6614
+            release = true
             publish_timeout = "10m"
             repo_url = "https://github.com/MarcoIeni/release-plz"
 
@@ -700,11 +557,8 @@
             git_release_enable = true
             git_release_type = "prod"
             git_release_draft = false
-<<<<<<< HEAD
+            semver_check = false
             release = false
-=======
-            semver_check = false
->>>>>>> 688f6614
             changelog_path = "./CHANGELOG.md"
             changelog_include = ["pkg1"]
         "#]]
