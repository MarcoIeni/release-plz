use anyhow::Context;
use release_plz_core::{ReleaseRequest, UpdateRequest};
use schemars::JsonSchema;
use serde::{Deserialize, Serialize};
use std::{collections::HashMap, path::PathBuf, time::Duration};
use url::Url;

#[derive(Serialize, Deserialize, Default, PartialEq, Eq, Debug, JsonSchema)]
#[serde(deny_unknown_fields)]
pub struct Config {
    /// # Workspace
    /// Global configuration. Applied to all packages by default.
    #[serde(default)]
    pub workspace: Workspace,
    /// # Package
    /// Package-specific configuration. This overrides `workspace`.
    /// Not all settings of `workspace` can be overridden.
    #[serde(default)]
    package: Vec<PackageSpecificConfigWithName>,
}

impl Config {
    /// Package-specific configurations.
    /// Returns `<package name, package config>`.
    fn packages(&self) -> HashMap<&str, &PackageSpecificConfig> {
        self.package
            .iter()
            .map(|p| (p.name.as_str(), &p.config))
            .collect()
    }

    pub fn fill_update_config(
        &self,
        is_changelog_update_disabled: bool,
        update_request: UpdateRequest,
    ) -> UpdateRequest {
        let mut default_update_config = self.workspace.packages_defaults.clone();
        if is_changelog_update_disabled {
            default_update_config.update.changelog_update = false.into();
        }
        let mut update_request =
            update_request.with_default_package_config(default_update_config.into());
        for (package, config) in self.packages() {
            let mut update_config = config.clone();
            update_config = update_config.merge(self.workspace.packages_defaults.clone());
            if is_changelog_update_disabled {
                update_config.package_config.update.changelog_update = false.into();
            }
            update_request = update_request.with_package_config(package, update_config.into());
        }
        update_request
    }

    pub fn fill_release_config(
        &self,
        allow_dirty: bool,
        no_verify: bool,
        release_request: ReleaseRequest,
    ) -> ReleaseRequest {
        let mut default_config = self.workspace.packages_defaults.clone();
        if no_verify {
            default_config.release.release.no_verify = Some(true);
        }
        if allow_dirty {
            default_config.release.release.allow_dirty = Some(true);
        }
        let mut release_request =
            release_request.with_default_package_config(default_config.into());

        for (package, config) in self.packages() {
            let mut release_config = config.clone();
            release_config = release_config.merge(self.workspace.packages_defaults.clone());

            if no_verify {
                release_config.package_config.release.release.no_verify = Some(true);
            }
            if allow_dirty {
                release_config.package_config.release.release.allow_dirty = Some(true);
            }
            release_request = release_request.with_package_config(package, release_config.into());
        }
        release_request
    }
}

/// Global configuration.
#[derive(Serialize, Deserialize, Default, PartialEq, Eq, Debug, JsonSchema)]
pub struct Workspace {
    /// Configuration for the `release-plz update` command.
    /// These options also affect the `release-plz release-pr` command.
    #[serde(flatten)]
    pub update: UpdateConfig,
    /// # PR Draft
    /// If `true`, the created release PR will be marked as a draft.
    #[serde(default)]
    pub pr_draft: bool,
    /// # PR Labels
    /// Labels to add to the release PR.
    #[serde(default)]
    pub pr_labels: Vec<String>,
    #[serde(flatten)]
    pub common: CommonCmdConfig,
    /// Configuration applied to all packages by default.
    #[serde(flatten)]
    pub packages_defaults: PackageConfig,
    /// # Publish Timeout
    /// Timeout for the publishing process
    pub publish_timeout: Option<String>,
}

impl Workspace {
    /// Get the publish timeout. Defaults to 30 minutes.
    pub fn publish_timeout(&self) -> anyhow::Result<Duration> {
        let publish_timeout = self.publish_timeout.as_deref().unwrap_or("30m");
        duration_str::parse(publish_timeout)
            .with_context(|| format!("invalid publish_timeout {}", publish_timeout))
    }
}

#[derive(Serialize, Deserialize, Default, PartialEq, Eq, Debug, JsonSchema)]
/// Configuration shared among various commands.
pub struct CommonCmdConfig {
    /// # Repo URL
    /// GitHub/Gitea repository url where your project is hosted.
    /// It is used to generate the changelog release link.
    /// It defaults to the url of the default remote.
    pub repo_url: Option<Url>,
}

/// Configuration for the `update` command.
/// Generical for the whole workspace. Cannot be customized on a per-package basic.
#[derive(Serialize, Deserialize, Default, PartialEq, Eq, Debug, JsonSchema)]
pub struct UpdateConfig {
    /// # Dependencies Update
    /// - If `true`, update all the dependencies in the Cargo.lock file by running `cargo update`.
    /// - If `false` or [`Option::None`], only update the workspace packages by running `cargo update --workspace`.
    pub dependencies_update: Option<bool>,
    /// # Changelog Config
    /// Path to the git cliff configuration file. Defaults to the `keep a changelog` configuration.
    pub changelog_config: Option<PathBuf>,
    /// # Allow Dirty
    /// - If `true`, allow dirty working directories to be updated. The uncommitted changes will be part of the update.
    /// - If `false` or [`Option::None`], the command will fail if the working directory is dirty.
    pub allow_dirty: Option<bool>,
}

/// Config at the `[[package]]` level.
#[derive(Serialize, Deserialize, PartialEq, Eq, Debug, Clone, JsonSchema)]
pub struct PackageSpecificConfig {
    #[serde(flatten)]
    package_config: PackageConfig,
    /// # Changelog Path
    /// Normally the changelog is placed in the same directory of the Cargo.toml file.
    /// The user can provide a custom path here.
    /// This changelog_path needs to be propagated to all the commands:
    /// `update`, `release-pr` and `release`.
    changelog_path: Option<PathBuf>,
    /// # Changelog Include
    /// List of package names.
    /// Include the changelogs of these packages in the changelog of the current package.
    changelog_include: Option<Vec<String>>,
}

impl PackageSpecificConfig {
    /// Merge the package-specific configuration with the global configuration.
    pub fn merge(self, default: PackageConfig) -> PackageSpecificConfig {
        PackageSpecificConfig {
            package_config: self.package_config.merge(default),
            changelog_path: self.changelog_path,
            changelog_include: self.changelog_include,
        }
    }
}

#[derive(Serialize, Deserialize, PartialEq, Eq, Debug, Clone, JsonSchema)]
pub struct PackageSpecificConfigWithName {
    pub name: String,
    #[serde(flatten)]
    pub config: PackageSpecificConfig,
}

impl From<PackageSpecificConfig> for release_plz_core::PackageReleaseConfig {
    fn from(config: PackageSpecificConfig) -> Self {
        let generic = config.package_config.into();

        Self {
            generic,
            changelog_path: config.changelog_path,
        }
    }
}

<<<<<<< HEAD
impl From<PackageConfig> for release_plz_core::ReleaseConfig {
    fn from(value: PackageConfig) -> Self {
        let is_publish_enabled = value.release.release.publish != Some(false);
        let is_git_release_enabled = value.release.git_release.enable != Some(false);
        let is_git_release_draft = value.release.git_release.draft == Some(true);
        let is_git_tag_enabled = value.release.git_tag.enable != Some(false);
        let release = value.common.release != Some(false);

=======
impl From<PackageReleaseConfig> for release_plz_core::ReleaseConfig {
    fn from(value: PackageReleaseConfig) -> Self {
        let is_publish_enabled = value.release.publish != Some(false);
        let is_git_release_enabled = value.git_release.enable != Some(false);
        let is_git_release_draft = value.git_release.draft == Some(true);
        let is_git_tag_enabled = value.git_tag_enable != Some(false);
>>>>>>> 9d34c1d7
        let mut cfg = Self::default()
            .with_publish(release_plz_core::PublishConfig::enabled(is_publish_enabled))
            .with_git_release(
                release_plz_core::GitReleaseConfig::enabled(is_git_release_enabled)
                    .set_draft(is_git_release_draft),
            )
            .with_git_tag(release_plz_core::GitTagConfig::enabled(is_git_tag_enabled))
            .with_release(release);

        if let Some(no_verify) = value.release.release.no_verify {
            cfg = cfg.with_no_verify(no_verify);
        }
        if let Some(allow_dirty) = value.release.release.allow_dirty {
            cfg = cfg.with_allow_dirty(allow_dirty);
        }
        cfg
    }
}

#[derive(Serialize, Deserialize, PartialEq, Eq, Debug, Default, Clone, JsonSchema)]
pub struct PackageCommonConfig {
    /// # Release
    /// Used to toggle off the update/release process for a workspace or package.
    pub release: Option<bool>,
}

impl PackageCommonConfig {
    /// Merge the package-specific configuration with the global configuration.
    pub fn merge(self, default: Self) -> Self {
        Self {
            release: self.release.or(default.release),
        }
    }
}

#[derive(Serialize, Deserialize, PartialEq, Eq, Debug, Default, Clone, JsonSchema)]
pub struct PackageConfig {
    /// Options for the `release-plz update` command (therefore `release-plz release-pr` too).
    #[serde(flatten)]
    update: PackageUpdateConfig,
    /// Options for the `release-plz release` command.
    #[serde(flatten)]
    release: PackageReleaseConfig,
    /// Options shared among `update` `release-pr` and `release` commands.
    #[serde(flatten)]
    common: PackageCommonConfig,
}

impl PackageConfig {
    pub fn merge(self, default: Self) -> Self {
        PackageConfig {
            update: self.update.merge(default.update),
            release: self.release.merge(default.release),
            common: self.common.merge(default.common),
        }
    }
}

impl From<PackageConfig> for release_plz_core::UpdateConfig {
    fn from(config: PackageConfig) -> Self {
        Self {
            semver_check: config.update.semver_check != Some(false),
            changelog_update: config.update.changelog_update != Some(false),
            release: config.common.release != Some(false),
        }
    }
}

impl From<PackageSpecificConfig> for release_plz_core::PackageUpdateConfig {
    fn from(config: PackageSpecificConfig) -> Self {
        Self {
            generic: config.package_config.into(),
            changelog_path: config.changelog_path,
            changelog_include: config.changelog_include.unwrap_or_default(),
        }
    }
}

/// Customization for the `release-plz update` command.
/// These can be overridden on a per-package basic.
#[derive(Serialize, Deserialize, PartialEq, Eq, Debug, Default, Clone, JsonSchema)]
pub struct PackageUpdateConfig {
    /// # Semver Check
    /// Controls when to run cargo-semver-checks.
    /// If unspecified, run cargo-semver-checks if the package is a library.
    pub semver_check: Option<bool>,
    /// # Changelog Update
    /// Whether to create/update changelog or not.
    /// If unspecified, the changelog is updated.
    pub changelog_update: Option<bool>,
}

impl PackageUpdateConfig {
    /// Merge the package-specific configuration with the global configuration.
    pub fn merge(self, default: PackageUpdateConfig) -> PackageUpdateConfig {
        PackageUpdateConfig {
            semver_check: self.semver_check.or(default.semver_check),
            changelog_update: self.changelog_update.or(default.changelog_update),
        }
    }
}

#[derive(Serialize, Deserialize, PartialEq, Eq, Debug, Default, Clone, JsonSchema)]
pub struct PackageReleaseConfig {
    /// Configuration for the GitHub/Gitea/GitLab release.
    #[serde(flatten, default)]
    pub git_release: GitReleaseConfig,
    /// # Git Tag Enable
    /// Publish the git tag for the new package version.
    /// Enabled by default.
    pub git_tag_enable: Option<bool>,
    #[serde(flatten, default)]
    pub release: ReleaseConfig,
}

impl PackageReleaseConfig {
    /// Merge the package-specific configuration with the global configuration.
    pub fn merge(self, default: Self) -> Self {
        Self {
            git_release: self.git_release.merge(default.git_release),
            release: self.release.merge(default.release),
            git_tag_enable: self.git_tag_enable.or(default.git_tag_enable),
        }
    }
}

#[derive(Serialize, Deserialize, PartialEq, Eq, Debug, Default, Clone, JsonSchema)]
pub struct ReleaseConfig {
    /// # Publish
    /// If `Some(false)`, don't run `cargo publish`.
    pub publish: Option<bool>,
    /// # Publish Allow Dirty
    /// If `Some(true)`, add the `--allow-dirty` flag to the `cargo publish` command.
    #[serde(rename = "publish_allow_dirty")]
    pub allow_dirty: Option<bool>,
    /// # Publish No Verify
    /// If `Some(true)`, add the `--no-verify` flag to the `cargo publish` command.
    #[serde(rename = "publish_no_verify")]
    pub no_verify: Option<bool>,
}

impl ReleaseConfig {
    /// Merge the package-specific configuration with the global configuration.
    pub fn merge(self, default: Self) -> Self {
        Self {
            publish: self.publish.or(default.publish),
            allow_dirty: self.allow_dirty.or(default.allow_dirty),
            no_verify: self.no_verify.or(default.no_verify),
        }
    }
}

/// Whether to run cargo-semver-checks or not.
/// Note: you can only run cargo-semver-checks on a library.
#[derive(Serialize, Deserialize, Default, PartialEq, Eq, Debug, Clone, Copy)]
#[serde(rename_all = "snake_case")]
pub enum SemverCheck {
    /// Run cargo-semver-checks.
    #[default]
    Yes,
    /// Don't run cargo-semver-checks.
    No,
}

#[derive(Serialize, Deserialize, PartialEq, Eq, Debug, Clone, Default, JsonSchema)]
pub struct GitReleaseConfig {
    /// # Git Release Enable
    /// Publish the GitHub/Gitea release for the created git tag.
    /// Enabled by default.
    #[serde(rename = "git_release_enable")]
    enable: Option<bool>,
    /// # Git Release Type
    /// Whether to mark the created release as not ready for production.
    #[serde(rename = "git_release_type")]
    pub release_type: Option<ReleaseType>,
    /// # Git Release Draft
    /// If true, will not auto-publish the release.
    #[serde(rename = "git_release_draft")]
    pub draft: Option<bool>,
}

impl GitReleaseConfig {
    /// Merge the package-specific configuration with the global configuration.
    pub fn merge(self, default: Self) -> Self {
        Self {
            enable: self.enable.or(default.enable),
            release_type: self.release_type.or(default.release_type),
            draft: self.draft.or(default.draft),
        }
    }
}

#[derive(Serialize, Deserialize, Default, PartialEq, Eq, Debug, Clone, Copy, JsonSchema)]
#[serde(rename_all = "snake_case")]
pub enum ReleaseType {
    /// # Prod
    /// Will mark the release as ready for production.
    #[default]
    Prod,
    /// # Pre
    /// Will mark the release as not ready for production.
    /// I.e. as pre-release.
    Pre,
    /// # Auto
    /// Will mark the release as not ready for production
    /// in case there is a semver pre-release in the tag e.g. v1.0.0-rc1.
    /// Otherwise, will mark the release as ready for production.
    Auto,
}

#[cfg(test)]
mod tests {
    use super::*;

    const BASE_WORKSPACE_CONFIG: &str = r#"
        [workspace]
        dependencies_update = false
        allow_dirty = false
        changelog_config = "../git-cliff.toml"
        repo_url = "https://github.com/MarcoIeni/release-plz"
        git_release_enable = true
        git_release_type = "prod"
        git_release_draft = false
        publish_timeout = "5m"
    "#;

    const BASE_PACKAGE_CONFIG: &str = r#"
        [[package]]
        name = "crate1"
    "#;

    fn create_base_workspace_config() -> Config {
        Config {
            workspace: Workspace {
                update: UpdateConfig {
                    dependencies_update: Some(false),
                    changelog_config: Some("../git-cliff.toml".into()),
                    allow_dirty: Some(false),
                },
                common: CommonCmdConfig {
                    repo_url: Some("https://github.com/MarcoIeni/release-plz".parse().unwrap()),
                },
                packages_defaults: PackageConfig {
                    update: PackageUpdateConfig {
                        semver_check: None,
                        changelog_update: None,
                    },
                    release: PackageReleaseConfig {
                        git_release: GitReleaseConfig {
                            enable: Some(true),
                            release_type: Some(ReleaseType::Prod),
                            draft: Some(false),
                        },
                        ..Default::default()
                    },
                    common: PackageCommonConfig::default(),
                },
<<<<<<< HEAD
                release_pr: ReleasePrConfig {
                    pr_draft: false,
                    pr_labels: vec![],
                },
                publish_timeout: Some("5m".to_string()),
=======
                pr_draft: false,
                pr_labels: vec![],
                publish_timeout: Some("10m".to_string()),
>>>>>>> 9d34c1d7
            },
            package: [].into(),
        }
    }

<<<<<<< HEAD
    fn create_base_package_config() -> PackageSpecificConfigWithName {
        PackageSpecificConfigWithName {
            name: "crate1".to_string(),
            config: PackageSpecificConfig {
                package_config: PackageConfig {
=======
    #[test]
    fn config_is_deserialized() {
        let config = r#"
            [workspace]
            changelog_config = "../git-cliff.toml"
            allow_dirty = false
            repo_url = "https://github.com/MarcoIeni/release-plz"
            changelog_update = true

            git_release_enable = true
            git_release_type = "prod"
            git_release_draft = false
            publish_timeout = "5s"
        "#;

        let expected_config = Config {
            workspace: Workspace {
                update: UpdateConfig {
                    dependencies_update: None,
                    changelog_config: Some("../git-cliff.toml".into()),
                    allow_dirty: Some(false),
                },
                common: CommonCmdConfig {
                    repo_url: Some("https://github.com/MarcoIeni/release-plz".parse().unwrap()),
                },
                pr_draft: false,
                pr_labels: vec![],
                packages_defaults: PackageConfig {
>>>>>>> 9d34c1d7
                    update: PackageUpdateConfig {
                        semver_check: None,
                        changelog_update: None,
                    },
                    release: PackageReleaseConfig {
                        git_release: GitReleaseConfig {
<<<<<<< HEAD
                            enable: None,
                            release_type: None,
                            draft: None,
=======
                            enable: true.into(),
                            release_type: Some(ReleaseType::Prod),
                            draft: Some(false),
                        },
                        git_tag_enable: None,
                        release: ReleaseConfig {
                            publish: None,
                            allow_dirty: None,
                            no_verify: None,
>>>>>>> 9d34c1d7
                        },
                        ..Default::default()
                    },
                    common: PackageCommonConfig::default(),
                },
                changelog_path: None,
                changelog_include: None,
            },
        }
    }

    #[test]
    fn config_without_update_config_is_deserialized() {
        let expected_config = create_base_workspace_config();

        let config: Config = toml::from_str(BASE_WORKSPACE_CONFIG).unwrap();
        assert_eq!(config, expected_config)
    }

    #[test]
    fn config_is_deserialized() {
        let config = &format!(
            "{}\
            changelog_update = true",
            BASE_WORKSPACE_CONFIG
        );

        let mut expected_config = create_base_workspace_config();
        expected_config
            .workspace
            .packages_defaults
            .update
            .changelog_update = true.into();

        let config: Config = toml::from_str(config).unwrap();
        assert_eq!(config, expected_config)
    }

    fn config_package_release_is_deserialized(config_flag: &str, expected_value: bool) {
        let config = &format!(
            "{}\n{}\
            release = {}",
            BASE_WORKSPACE_CONFIG, BASE_PACKAGE_CONFIG, config_flag
        );

        let mut expected_config = create_base_workspace_config();
        let mut package_config = create_base_package_config();
        package_config.config.package_config.common.release = expected_value.into();
        expected_config.package = [package_config].into();

        let config: Config = toml::from_str(config).unwrap();
        assert_eq!(config, expected_config)
    }

    #[test]
    fn config_package_release_is_deserialized_true() {
        config_package_release_is_deserialized("true", true);
    }

    #[test]
    fn config_package_release_is_deserialized_false() {
        config_package_release_is_deserialized("false", false);
    }

    fn config_workspace_release_is_deserialized(config_flag: &str, expected_value: bool) {
        let config = &format!(
            "{}\
            release = {}",
            BASE_WORKSPACE_CONFIG, config_flag
        );

        let mut expected_config = create_base_workspace_config();
        expected_config.workspace.packages_defaults.common.release = expected_value.into();

        let config: Config = toml::from_str(config).unwrap();
        assert_eq!(config, expected_config)
    }

    #[test]
    fn config_workspace_release_is_deserialized_true() {
        config_workspace_release_is_deserialized("true", true);
    }

    #[test]
    fn config_workspace_release_is_deserialized_false() {
        config_workspace_release_is_deserialized("false", false);
    }

    #[test]
    fn config_is_serialized() {
        let config = Config {
            workspace: Workspace {
                update: UpdateConfig {
                    dependencies_update: None,
                    changelog_config: Some("../git-cliff.toml".into()),
                    allow_dirty: None,
                },
                common: CommonCmdConfig {
                    repo_url: Some("https://github.com/MarcoIeni/release-plz".parse().unwrap()),
                },
                pr_draft: false,
                pr_labels: vec!["label1".to_string()],
                packages_defaults: PackageConfig {
                    update: PackageUpdateConfig {
                        semver_check: None,
                        changelog_update: true.into(),
                    },
                    release: PackageReleaseConfig {
                        git_release: GitReleaseConfig {
                            enable: true.into(),
                            release_type: Some(ReleaseType::Prod),
                            draft: Some(false),
                        },
                        ..Default::default()
                    },
                    common: PackageCommonConfig {
                        release: Some(true),
                    },
                },
                publish_timeout: Some("10m".to_string()),
            },
            package: [PackageSpecificConfigWithName {
                name: "crate1".to_string(),
                config: PackageSpecificConfig {
                    package_config: PackageConfig {
                        update: PackageUpdateConfig {
                            semver_check: Some(false),
                            changelog_update: true.into(),
                        },
                        release: PackageReleaseConfig {
                            git_release: GitReleaseConfig {
                                enable: true.into(),
                                release_type: Some(ReleaseType::Prod),
                                draft: Some(false),
                            },
                            ..Default::default()
                        },
                        common: PackageCommonConfig {
                            release: Some(false),
                        },
                    },
                    changelog_path: Some("./CHANGELOG.md".into()),
                    changelog_include: Some(vec!["pkg1".to_string()]),
                },
            }]
            .into(),
        };

        expect_test::expect![[r#"
            [workspace]
            changelog_config = "../git-cliff.toml"
            pr_draft = false
            pr_labels = ["label1"]
            repo_url = "https://github.com/MarcoIeni/release-plz"
            changelog_update = true
            git_release_enable = true
            git_release_type = "prod"
            git_release_draft = false
            release = true
            publish_timeout = "10m"

            [[package]]
            name = "crate1"
            semver_check = false
            changelog_update = true
            git_release_enable = true
            git_release_type = "prod"
            git_release_draft = false
            release = false
            changelog_path = "./CHANGELOG.md"
            changelog_include = ["pkg1"]
        "#]]
        .assert_eq(&toml::to_string(&config).unwrap());
    }
}<|MERGE_RESOLUTION|>--- conflicted
+++ resolved
@@ -190,23 +190,14 @@
     }
 }
 
-<<<<<<< HEAD
 impl From<PackageConfig> for release_plz_core::ReleaseConfig {
     fn from(value: PackageConfig) -> Self {
         let is_publish_enabled = value.release.release.publish != Some(false);
         let is_git_release_enabled = value.release.git_release.enable != Some(false);
         let is_git_release_draft = value.release.git_release.draft == Some(true);
-        let is_git_tag_enabled = value.release.git_tag.enable != Some(false);
+        let is_git_tag_enabled = value.release.git_tag_enable != Some(false);
         let release = value.common.release != Some(false);
 
-=======
-impl From<PackageReleaseConfig> for release_plz_core::ReleaseConfig {
-    fn from(value: PackageReleaseConfig) -> Self {
-        let is_publish_enabled = value.release.publish != Some(false);
-        let is_git_release_enabled = value.git_release.enable != Some(false);
-        let is_git_release_draft = value.git_release.draft == Some(true);
-        let is_git_tag_enabled = value.git_tag_enable != Some(false);
->>>>>>> 9d34c1d7
         let mut cfg = Self::default()
             .with_publish(release_plz_core::PublishConfig::enabled(is_publish_enabled))
             .with_git_release(
@@ -464,79 +455,28 @@
                     },
                     common: PackageCommonConfig::default(),
                 },
-<<<<<<< HEAD
-                release_pr: ReleasePrConfig {
-                    pr_draft: false,
-                    pr_labels: vec![],
-                },
-                publish_timeout: Some("5m".to_string()),
-=======
                 pr_draft: false,
                 pr_labels: vec![],
-                publish_timeout: Some("10m".to_string()),
->>>>>>> 9d34c1d7
+                publish_timeout: Some("5m".to_string()),
             },
             package: [].into(),
         }
     }
 
-<<<<<<< HEAD
     fn create_base_package_config() -> PackageSpecificConfigWithName {
         PackageSpecificConfigWithName {
             name: "crate1".to_string(),
             config: PackageSpecificConfig {
                 package_config: PackageConfig {
-=======
-    #[test]
-    fn config_is_deserialized() {
-        let config = r#"
-            [workspace]
-            changelog_config = "../git-cliff.toml"
-            allow_dirty = false
-            repo_url = "https://github.com/MarcoIeni/release-plz"
-            changelog_update = true
-
-            git_release_enable = true
-            git_release_type = "prod"
-            git_release_draft = false
-            publish_timeout = "5s"
-        "#;
-
-        let expected_config = Config {
-            workspace: Workspace {
-                update: UpdateConfig {
-                    dependencies_update: None,
-                    changelog_config: Some("../git-cliff.toml".into()),
-                    allow_dirty: Some(false),
-                },
-                common: CommonCmdConfig {
-                    repo_url: Some("https://github.com/MarcoIeni/release-plz".parse().unwrap()),
-                },
-                pr_draft: false,
-                pr_labels: vec![],
-                packages_defaults: PackageConfig {
->>>>>>> 9d34c1d7
                     update: PackageUpdateConfig {
                         semver_check: None,
                         changelog_update: None,
                     },
                     release: PackageReleaseConfig {
                         git_release: GitReleaseConfig {
-<<<<<<< HEAD
                             enable: None,
                             release_type: None,
                             draft: None,
-=======
-                            enable: true.into(),
-                            release_type: Some(ReleaseType::Prod),
-                            draft: Some(false),
-                        },
-                        git_tag_enable: None,
-                        release: ReleaseConfig {
-                            publish: None,
-                            allow_dirty: None,
-                            no_verify: None,
->>>>>>> 9d34c1d7
                         },
                         ..Default::default()
                     },
