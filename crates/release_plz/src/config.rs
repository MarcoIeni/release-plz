use anyhow::Context;
use release_plz_core::{ReleaseRequest, UpdateRequest};
use serde::{Deserialize, Serialize};
use std::{collections::HashMap, path::PathBuf, time::Duration};
use url::Url;

#[derive(Serialize, Deserialize, Default, PartialEq, Eq, Debug)]
#[serde(deny_unknown_fields)]
pub struct Config {
    /// Global configuration. Applied to all packages by default.
    #[serde(default)]
    pub workspace: Workspace,
    /// Package-specific configuration. This overrides `workspace`.
    /// Not all settings of `workspace` can be overridden.
    #[serde(default)]
    package: Vec<PackageSpecificConfigWithName>,
}

impl Config {
    /// Package-specific configurations.
    /// Returns `<package name, package config>`.
    fn packages(&self) -> HashMap<&str, &PackageSpecificConfig> {
        self.package
            .iter()
            .map(|p| (p.name.as_str(), &p.config))
            .collect()
    }

    pub fn fill_update_config(
        &self,
        is_changelog_update_disabled: bool,
        update_request: UpdateRequest,
    ) -> UpdateRequest {
        let mut default_update_config = self.workspace.packages_defaults.clone();
        if is_changelog_update_disabled {
            default_update_config.update.changelog_update = false.into();
        }
        let mut update_request =
            update_request.with_default_package_config(default_update_config.into());
        for (package, config) in self.packages() {
            let mut update_config = config.clone();
            update_config = update_config.merge(self.workspace.packages_defaults.clone());
            if is_changelog_update_disabled {
                update_config.package_config.update.changelog_update = false.into();
            }
            update_request = update_request.with_package_config(package, update_config.into());
        }
        update_request
    }

    pub fn fill_release_config(
        &self,
        allow_dirty: bool,
        no_verify: bool,
        release_request: ReleaseRequest,
    ) -> ReleaseRequest {
        let mut default_config = self.workspace.packages_defaults.clone();
        if no_verify {
            default_config.release.release.no_verify = Some(true);
        }
        if allow_dirty {
            default_config.release.release.allow_dirty = Some(true);
        }
        let mut release_request =
            release_request.with_default_package_config(default_config.into());

        for (package, config) in self.packages() {
            let mut release_config = config.clone();
            release_config = release_config.merge(self.workspace.packages_defaults.clone());

            if no_verify {
                release_config.package_config.release.release.no_verify = Some(true);
            }
            if allow_dirty {
                release_config.package_config.release.release.allow_dirty = Some(true);
            }
            release_request = release_request.with_package_config(package, release_config.into());
        }
        release_request
    }
}

/// Global configuration.
#[derive(Serialize, Deserialize, Default, PartialEq, Eq, Debug)]
pub struct Workspace {
    /// Configuration for the `release-plz update` command.
    /// These options also affect the `release-plz release-pr` command.
    #[serde(flatten)]
    pub update: UpdateConfig,
    #[serde(flatten)]
    pub release_pr: ReleasePrConfig,
    #[serde(flatten)]
    pub common: CommonCmdConfig,
    /// Configuration applied to all packages by default.
    #[serde(flatten)]
    pub packages_defaults: PackageConfig,
    pub publish_timeout: Option<String>,
}

impl Workspace {
    /// Get the publish timeout. Defaults to 30 minutes.
    pub fn publish_timeout(&self) -> anyhow::Result<Duration> {
        let publish_timeout = self.publish_timeout.as_deref().unwrap_or("30m");
        duration_str::parse(publish_timeout)
            .with_context(|| format!("invalid publish_timeout {}", publish_timeout))
    }
}

#[derive(Serialize, Deserialize, Default, PartialEq, Eq, Debug)]
/// Configuration shared among various commands.
pub struct CommonCmdConfig {
    /// GitHub/Gitea repository url where your project is hosted.
    /// It is used to generate the changelog release link.
    /// It defaults to the url of the default remote.
    pub repo_url: Option<Url>,
}

/// Configuration for the `update` command.
/// Generical for the whole workspace. Cannot be customized on a per-package basic.
#[derive(Serialize, Deserialize, Default, PartialEq, Eq, Debug)]
pub struct UpdateConfig {
    /// - If `true`, update all the dependencies in the Cargo.lock file by running `cargo update`.
    /// - If `false` or [`Option::None`], only update the workspace packages by running `cargo update --workspace`.
    pub dependencies_update: Option<bool>,
    /// Path to the git cliff configuration file. Defaults to the `keep a changelog` configuration.
    pub changelog_config: Option<PathBuf>,
    /// - If `true`, allow dirty working directories to be updated. The uncommitted changes will be part of the update.
    /// - If `false` or [`Option::None`], the command will fail if the working directory is dirty.
    pub allow_dirty: Option<bool>,
}

/// Configuration for the `release-pr` command.
/// Generical for the whole workspace. Cannot be customized on a per-package basic.
#[derive(Serialize, Deserialize, Default, PartialEq, Eq, Debug)]
pub struct ReleasePrConfig {
    /// If `true`, the created release PR will be marked as a draft.
    #[serde(default)]
    pub pr_draft: bool,
    /// Labels to add to the release PR.
    #[serde(default)]
    pub pr_labels: Vec<String>,
}

/// Config at the `[[package]]` level.
#[derive(Serialize, Deserialize, PartialEq, Eq, Debug, Clone)]
pub struct PackageSpecificConfig {
    #[serde(flatten)]
    package_config: PackageConfig,
    /// Normally the changelog is placed in the same directory of the Cargo.toml file.
    /// The user can provide a custom path here.
    /// This changelog_path needs to be propagated to all the commands:
    /// `update`, `release-pr` and `release`.
    changelog_path: Option<PathBuf>,
    /// List of package names.
    /// Include the changelogs of these packages in the changelog of the current package.
    changelog_include: Option<Vec<String>>,
}

impl PackageSpecificConfig {
    /// Merge the package-specific configuration with the global configuration.
    pub fn merge(self, default: PackageConfig) -> PackageSpecificConfig {
        PackageSpecificConfig {
            package_config: self.package_config.merge(default),
            changelog_path: self.changelog_path,
            changelog_include: self.changelog_include,
        }
    }
}

#[derive(Serialize, Deserialize, PartialEq, Eq, Debug, Clone)]
pub struct PackageSpecificConfigWithName {
    pub name: String,
    #[serde(flatten)]
    pub config: PackageSpecificConfig,
}

impl From<PackageSpecificConfig> for release_plz_core::PackageReleaseConfig {
    fn from(config: PackageSpecificConfig) -> Self {
        let generic = config.package_config.into();

        Self {
            generic,
            changelog_path: config.changelog_path,
        }
    }
}

impl From<PackageConfig> for release_plz_core::ReleaseConfig {
    fn from(value: PackageConfig) -> Self {
        let is_publish_enabled = value.release.release.publish != Some(false);
        let is_git_release_enabled = value.release.git_release.enable != Some(false);
        let is_git_release_draft = value.release.git_release.draft == Some(true);
        let is_git_tag_enabled = value.release.git_tag.enable != Some(false);
        let release = value.common.release != Some(false);

        let mut cfg = Self::default()
            .with_publish(release_plz_core::PublishConfig::enabled(is_publish_enabled))
            .with_git_release(
                release_plz_core::GitReleaseConfig::enabled(is_git_release_enabled)
                    .set_draft(is_git_release_draft),
            )
            .with_git_tag(release_plz_core::GitTagConfig::enabled(is_git_tag_enabled))
            .with_release(release);

        if let Some(no_verify) = value.release.release.no_verify {
            cfg = cfg.with_no_verify(no_verify);
        }
        if let Some(allow_dirty) = value.release.release.allow_dirty {
            cfg = cfg.with_allow_dirty(allow_dirty);
        }
        cfg
    }
}

#[derive(Serialize, Deserialize, PartialEq, Eq, Debug, Default, Clone)]
pub struct PackageCommonConfig {
    /// Used to toggle off the update/release process for a workspace
    pub release: Option<bool>,
}

impl PackageCommonConfig {
    /// Merge the package-specific configuration with the global configuration.
    pub fn merge(self, default: Self) -> Self {
        Self {
            release: self.release.or(default.release),
        }
    }
}

#[derive(Serialize, Deserialize, PartialEq, Eq, Debug, Default, Clone)]
pub struct PackageConfig {
    /// Options for the `release-plz update` command (therefore `release-plz release-pr` too).
    #[serde(flatten)]
    update: PackageUpdateConfig,
    /// Options for the `release-plz release` command.
    #[serde(flatten)]
    release: PackageReleaseConfig,
    #[serde(flatten)]
    common: PackageCommonConfig,
}

impl PackageConfig {
    pub fn merge(self, default: Self) -> Self {
        PackageConfig {
            update: self.update.merge(default.update),
            release: self.release.merge(default.release),
            common: self.common.merge(default.common),
        }
    }
}

impl From<PackageConfig> for release_plz_core::UpdateConfig {
    fn from(config: PackageConfig) -> Self {
        Self {
            semver_check: config.update.semver_check != Some(false),
            changelog_update: config.update.changelog_update != Some(false),
            release: config.common.release != Some(false),
        }
    }
}

impl From<PackageSpecificConfig> for release_plz_core::PackageUpdateConfig {
    fn from(config: PackageSpecificConfig) -> Self {
        Self {
            generic: config.package_config.into(),
            changelog_path: config.changelog_path,
            changelog_include: config.changelog_include.unwrap_or_default(),
        }
    }
}

/// Customization for the `release-plz update` command.
/// These can be overridden on a per-package basic.
#[derive(Serialize, Deserialize, PartialEq, Eq, Debug, Default, Clone)]
pub struct PackageUpdateConfig {
    /// Controls when to run cargo-semver-checks.
    /// If unspecified, run cargo-semver-checks if the package is a library.
    pub semver_check: Option<bool>,
    /// Whether to create/update changelog or not.
    /// If unspecified, the changelog is updated.
    pub changelog_update: Option<bool>,
}

impl PackageUpdateConfig {
    /// Merge the package-specific configuration with the global configuration.
    pub fn merge(self, default: PackageUpdateConfig) -> PackageUpdateConfig {
        PackageUpdateConfig {
            semver_check: self.semver_check.or(default.semver_check),
            changelog_update: self.changelog_update.or(default.changelog_update),
        }
    }
}

#[derive(Serialize, Deserialize, PartialEq, Eq, Debug, Default, Clone)]
pub struct PackageReleaseConfig {
    /// Configuration for the GitHub/Gitea/GitLab release.
    #[serde(flatten, default)]
    pub git_release: GitReleaseConfig,
    #[serde(flatten, default)]
    pub git_tag: GitTagConfig,
    #[serde(flatten, default)]
    pub release: ReleaseConfig,
}

impl PackageReleaseConfig {
    /// Merge the package-specific configuration with the global configuration.
    pub fn merge(self, default: Self) -> Self {
        Self {
            git_release: self.git_release.merge(default.git_release),
            release: self.release.merge(default.release),
            git_tag: self.git_tag.merge(default.git_tag),
        }
    }
}

#[derive(Serialize, Deserialize, PartialEq, Eq, Debug, Default, Clone)]
pub struct ReleaseConfig {
    /// If `Some(false)`, don't run `cargo publish`.
    pub publish: Option<bool>,
    /// If `Some(true)`, add the `--allow-dirty` flag to the `cargo publish` command.
    #[serde(rename = "publish_allow_dirty")]
    pub allow_dirty: Option<bool>,
    /// If `Some(true)`, add the `--no-verify` flag to the `cargo publish` command.
    #[serde(rename = "publish_no_verify")]
    pub no_verify: Option<bool>,
}

impl ReleaseConfig {
    /// Merge the package-specific configuration with the global configuration.
    pub fn merge(self, default: Self) -> Self {
        Self {
            publish: self.publish.or(default.publish),
            allow_dirty: self.allow_dirty.or(default.allow_dirty),
            no_verify: self.no_verify.or(default.no_verify),
        }
    }
}

/// Whether to run cargo-semver-checks or not.
/// Note: you can only run cargo-semver-checks on a library.
#[derive(Serialize, Deserialize, Default, PartialEq, Eq, Debug, Clone, Copy)]
#[serde(rename_all = "snake_case")]
pub enum SemverCheck {
    /// Run cargo-semver-checks.
    #[default]
    Yes,
    /// Don't run cargo-semver-checks.
    No,
}

#[derive(Serialize, Deserialize, PartialEq, Eq, Debug, Clone, Default)]
pub struct GitTagConfig {
    /// Publish the git tag for the new package version.
    /// Enabled by default.
    #[serde(rename = "git_tag_enable")]
    enable: Option<bool>,
}

impl GitTagConfig {
    pub fn merge(self, default: GitTagConfig) -> Self {
        Self {
            enable: self.enable.or(default.enable),
        }
    }
}

#[derive(Serialize, Deserialize, PartialEq, Eq, Debug, Clone, Default)]
pub struct GitReleaseConfig {
    /// Publish the GitHub/Gitea release for the created git tag.
    /// Enabled by default.
    #[serde(rename = "git_release_enable")]
    enable: Option<bool>,
    /// Whether to mark the created release as not ready for production.
    #[serde(rename = "git_release_type")]
    pub release_type: Option<ReleaseType>,
    /// If true, will not auto-publish the release.
    #[serde(rename = "git_release_draft")]
    pub draft: Option<bool>,
}

impl GitReleaseConfig {
    /// Merge the package-specific configuration with the global configuration.
    pub fn merge(self, default: Self) -> Self {
        Self {
            enable: self.enable.or(default.enable),
            release_type: self.release_type.or(default.release_type),
            draft: self.draft.or(default.draft),
        }
    }
}

#[derive(Serialize, Deserialize, Default, PartialEq, Eq, Debug, Clone, Copy)]
#[serde(rename_all = "snake_case")]
pub enum ReleaseType {
    /// Will mark the release as ready for production.
    #[default]
    Prod,
    /// Will mark the release as not ready for production.
    /// I.e. as pre-release.
    Pre,
    /// Will mark the release as not ready for production
    /// in case there is a semver pre-release in the tag e.g. v1.0.0-rc1.
    /// Otherwise, will mark the release as ready for production.
    Auto,
}

#[cfg(test)]
mod tests {
    use super::*;

<<<<<<< HEAD
    const BASE_WORKSPACE_CONFIG: &str = r#"
        [workspace]
        dependencies_update = false
        allow_dirty = false
        changelog_config = "../git-cliff.toml"
        repo_url = "https://github.com/MarcoIeni/release-plz"
        git_release_enable = true
        git_release_type = "prod"
        git_release_draft = false
    "#;

    const BASE_PACKAGE_CONFIG: &str = r#"
        [[package]]
        name = "crate1"
    "#;

    fn create_base_workspace_config() -> Config {
        Config {
=======
    #[test]
    fn config_without_update_config_is_deserialized() {
        let config = r#"
            [workspace]
            dependencies_update = false
            changelog_config = "../git-cliff.toml"
            repo_url = "https://github.com/MarcoIeni/release-plz"
            git_release_enable = true
            git_release_type = "prod"
            git_release_draft = false
            publish_timeout = "10m"
        "#;

        let expected_config = Config {
>>>>>>> 5e34c5fd
            workspace: Workspace {
                update: UpdateConfig {
                    dependencies_update: Some(false),
                    changelog_config: Some("../git-cliff.toml".into()),
                    allow_dirty: Some(false),
                },
                common: CommonCmdConfig {
                    repo_url: Some("https://github.com/MarcoIeni/release-plz".parse().unwrap()),
                },
                packages_defaults: PackageConfig {
                    update: PackageUpdateConfig {
                        semver_check: None,
                        changelog_update: None,
                    },
                    release: PackageReleaseConfig {
                        git_release: GitReleaseConfig {
                            enable: Some(true),
                            release_type: Some(ReleaseType::Prod),
                            draft: Some(false),
                        },
                        ..Default::default()
                    },
                    common: PackageCommonConfig::default(),
                },
                release_pr: ReleasePrConfig {
                    pr_draft: false,
                    pr_labels: vec![],
                },
                publish_timeout: Some("10m".to_string()),
            },
            package: [].into(),
        }
    }

<<<<<<< HEAD
    fn create_base_package_config() -> PackageSpecificConfigWithName {
        PackageSpecificConfigWithName {
            name: "crate1".to_string(),
            config: PackageSpecificConfig {
                package_config: PackageConfig {
=======
    #[test]
    fn config_is_deserialized() {
        let config = r#"
            [workspace]
            changelog_config = "../git-cliff.toml"
            allow_dirty = false
            repo_url = "https://github.com/MarcoIeni/release-plz"
            changelog_update = true

            git_release_enable = true
            git_release_type = "prod"
            git_release_draft = false
            publish_timeout = "5s"
        "#;

        let expected_config = Config {
            workspace: Workspace {
                update: UpdateConfig {
                    dependencies_update: None,
                    changelog_config: Some("../git-cliff.toml".into()),
                    allow_dirty: Some(false),
                },
                common: CommonCmdConfig {
                    repo_url: Some("https://github.com/MarcoIeni/release-plz".parse().unwrap()),
                },
                release_pr: ReleasePrConfig {
                    pr_draft: false,
                    pr_labels: vec![],
                },
                packages_defaults: PackageConfig {
>>>>>>> 5e34c5fd
                    update: PackageUpdateConfig {
                        semver_check: None,
                        changelog_update: None,
                    },
                    release: PackageReleaseConfig {
                        git_release: GitReleaseConfig {
                            enable: None,
                            release_type: None,
                            draft: None,
                        },
                        ..Default::default()
                    },
                    common: PackageCommonConfig::default(),
                },
<<<<<<< HEAD
                changelog_path: None,
                changelog_include: None,
=======
                publish_timeout: Some("5s".to_string()),
>>>>>>> 5e34c5fd
            },
        }
    }

    #[test]
    fn config_without_update_config_is_deserialized() {
        let expected_config = create_base_workspace_config();

        let config: Config = toml::from_str(BASE_WORKSPACE_CONFIG).unwrap();
        assert_eq!(config, expected_config)
    }

    #[test]
    fn config_is_deserialized() {
        let config = &format!(
            "{}\
            changelog_update = true",
            BASE_WORKSPACE_CONFIG
        );

        let mut expected_config = create_base_workspace_config();
        expected_config
            .workspace
            .packages_defaults
            .update
            .changelog_update = true.into();

        let config: Config = toml::from_str(config).unwrap();
        assert_eq!(config, expected_config)
    }

    fn config_package_release_is_deserialized(config_flag: &str, expected_value: bool) {
        let config = &format!(
            "{}\n{}\
            release = {}",
            BASE_WORKSPACE_CONFIG, BASE_PACKAGE_CONFIG, config_flag
        );

        let mut expected_config = create_base_workspace_config();
        let mut package_config = create_base_package_config();
        package_config.config.package_config.common.release = expected_value.into();
        expected_config.package = [package_config].into();

        let config: Config = toml::from_str(config).unwrap();
        assert_eq!(config, expected_config)
    }

    #[test]
    fn config_package_release_is_deserialized_true() {
        config_package_release_is_deserialized("true", true);
    }

    #[test]
    fn config_package_release_is_deserialized_false() {
        config_package_release_is_deserialized("false", false);
    }

    fn config_workspace_release_is_deserialized(config_flag: &str, expected_value: bool) {
        let config = &format!(
            "{}\
            release = {}",
            BASE_WORKSPACE_CONFIG, config_flag
        );

        let mut expected_config = create_base_workspace_config();
        expected_config.workspace.packages_defaults.common.release = expected_value.into();

        let config: Config = toml::from_str(config).unwrap();
        assert_eq!(config, expected_config)
    }

    #[test]
    fn config_workspace_release_is_deserialized_true() {
        config_workspace_release_is_deserialized("true", true);
    }

    #[test]
    fn config_workspace_release_is_deserialized_false() {
        config_workspace_release_is_deserialized("false", false);
    }

    #[test]
    fn config_is_serialized() {
        let config = Config {
            workspace: Workspace {
                update: UpdateConfig {
                    dependencies_update: None,
                    changelog_config: Some("../git-cliff.toml".into()),
                    allow_dirty: None,
                },
                common: CommonCmdConfig {
                    repo_url: Some("https://github.com/MarcoIeni/release-plz".parse().unwrap()),
                },
                release_pr: ReleasePrConfig {
                    pr_draft: false,
                    pr_labels: vec!["label1".to_string()],
                },
                packages_defaults: PackageConfig {
                    update: PackageUpdateConfig {
                        semver_check: None,
                        changelog_update: true.into(),
                    },
                    release: PackageReleaseConfig {
                        git_release: GitReleaseConfig {
                            enable: true.into(),
                            release_type: Some(ReleaseType::Prod),
                            draft: Some(false),
                        },
                        ..Default::default()
                    },
                    common: PackageCommonConfig {
                        release: Some(true),
                    },
                },
                publish_timeout: Some("10m".to_string()),
            },
            package: [PackageSpecificConfigWithName {
                name: "crate1".to_string(),
                config: PackageSpecificConfig {
                    package_config: PackageConfig {
                        update: PackageUpdateConfig {
                            semver_check: Some(false),
                            changelog_update: true.into(),
                        },
                        release: PackageReleaseConfig {
                            git_release: GitReleaseConfig {
                                enable: true.into(),
                                release_type: Some(ReleaseType::Prod),
                                draft: Some(false),
                            },
                            ..Default::default()
                        },
                        common: PackageCommonConfig {
                            release: Some(false),
                        },
                    },
                    changelog_path: Some("./CHANGELOG.md".into()),
                    changelog_include: Some(vec!["pkg1".to_string()]),
                },
            }]
            .into(),
        };

        expect_test::expect![[r#"
            [workspace]
            changelog_config = "../git-cliff.toml"
            pr_draft = false
            pr_labels = ["label1"]
            repo_url = "https://github.com/MarcoIeni/release-plz"
            changelog_update = true
            git_release_enable = true
            git_release_type = "prod"
            git_release_draft = false
<<<<<<< HEAD
            release = true
=======
            publish_timeout = "10m"
>>>>>>> 5e34c5fd

            [[package]]
            name = "crate1"
            semver_check = false
            changelog_update = true
            git_release_enable = true
            git_release_type = "prod"
            git_release_draft = false
            release = false
            changelog_path = "./CHANGELOG.md"
            changelog_include = ["pkg1"]
        "#]]
        .assert_eq(&toml::to_string(&config).unwrap());
    }
}<|MERGE_RESOLUTION|>--- conflicted
+++ resolved
@@ -408,7 +408,6 @@
 mod tests {
     use super::*;
 
-<<<<<<< HEAD
     const BASE_WORKSPACE_CONFIG: &str = r#"
         [workspace]
         dependencies_update = false
@@ -418,6 +417,7 @@
         git_release_enable = true
         git_release_type = "prod"
         git_release_draft = false
+        publish_timeout = "5m"
     "#;
 
     const BASE_PACKAGE_CONFIG: &str = r#"
@@ -427,22 +427,6 @@
 
     fn create_base_workspace_config() -> Config {
         Config {
-=======
-    #[test]
-    fn config_without_update_config_is_deserialized() {
-        let config = r#"
-            [workspace]
-            dependencies_update = false
-            changelog_config = "../git-cliff.toml"
-            repo_url = "https://github.com/MarcoIeni/release-plz"
-            git_release_enable = true
-            git_release_type = "prod"
-            git_release_draft = false
-            publish_timeout = "10m"
-        "#;
-
-        let expected_config = Config {
->>>>>>> 5e34c5fd
             workspace: Workspace {
                 update: UpdateConfig {
                     dependencies_update: Some(false),
@@ -471,50 +455,17 @@
                     pr_draft: false,
                     pr_labels: vec![],
                 },
-                publish_timeout: Some("10m".to_string()),
+                publish_timeout: Some("5m".to_string()),
             },
             package: [].into(),
         }
     }
 
-<<<<<<< HEAD
     fn create_base_package_config() -> PackageSpecificConfigWithName {
         PackageSpecificConfigWithName {
             name: "crate1".to_string(),
             config: PackageSpecificConfig {
                 package_config: PackageConfig {
-=======
-    #[test]
-    fn config_is_deserialized() {
-        let config = r#"
-            [workspace]
-            changelog_config = "../git-cliff.toml"
-            allow_dirty = false
-            repo_url = "https://github.com/MarcoIeni/release-plz"
-            changelog_update = true
-
-            git_release_enable = true
-            git_release_type = "prod"
-            git_release_draft = false
-            publish_timeout = "5s"
-        "#;
-
-        let expected_config = Config {
-            workspace: Workspace {
-                update: UpdateConfig {
-                    dependencies_update: None,
-                    changelog_config: Some("../git-cliff.toml".into()),
-                    allow_dirty: Some(false),
-                },
-                common: CommonCmdConfig {
-                    repo_url: Some("https://github.com/MarcoIeni/release-plz".parse().unwrap()),
-                },
-                release_pr: ReleasePrConfig {
-                    pr_draft: false,
-                    pr_labels: vec![],
-                },
-                packages_defaults: PackageConfig {
->>>>>>> 5e34c5fd
                     update: PackageUpdateConfig {
                         semver_check: None,
                         changelog_update: None,
@@ -529,12 +480,8 @@
                     },
                     common: PackageCommonConfig::default(),
                 },
-<<<<<<< HEAD
                 changelog_path: None,
                 changelog_include: None,
-=======
-                publish_timeout: Some("5s".to_string()),
->>>>>>> 5e34c5fd
             },
         }
     }
@@ -688,11 +635,8 @@
             git_release_enable = true
             git_release_type = "prod"
             git_release_draft = false
-<<<<<<< HEAD
             release = true
-=======
             publish_timeout = "10m"
->>>>>>> 5e34c5fd
 
             [[package]]
             name = "crate1"
