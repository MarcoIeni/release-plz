--- conflicted
+++ resolved
@@ -1,11 +1,8 @@
-<<<<<<< HEAD
-=======
 use clap::builder::NonEmptyStringValueParser;
 use clap::ValueEnum;
 use release_plz_core::{GitBackend, GitHub, GitLab, Gitea, RepoUrl};
 use secrecy::SecretString;
 
->>>>>>> d39117a0
 use super::{update::Update, OutputType};
 
 #[derive(clap::Parser, Debug)]
@@ -18,36 +15,6 @@
     pub output: Option<OutputType>,
 }
 
-<<<<<<< HEAD
-=======
-#[derive(ValueEnum, Clone, Copy, Debug, Eq, PartialEq)]
-pub enum GitBackendKind {
-    #[value(name = "github")]
-    Github,
-    #[value(name = "gitea")]
-    Gitea,
-    #[value(name = "gitlab")]
-    Gitlab,
-}
-
-impl ReleasePr {
-    pub fn git_backend(&self, repo: RepoUrl) -> anyhow::Result<GitBackend> {
-        let token = SecretString::from(self.git_token.clone());
-        Ok(match self.backend {
-            GitBackendKind::Github => {
-                anyhow::ensure!(
-                    repo.is_on_github(),
-                    "Can't create PR: the repository is not hosted in GitHub. Please select a different backend."
-                );
-                GitBackend::Github(GitHub::new(repo.owner, repo.name, token))
-            }
-            GitBackendKind::Gitea => GitBackend::Gitea(Gitea::new(repo, token)?),
-            GitBackendKind::Gitlab => GitBackend::Gitlab(GitLab::new(repo, token)?),
-        })
-    }
-}
-
->>>>>>> d39117a0
 #[cfg(test)]
 mod tests {
     use release_plz_core::RepoUrl;
