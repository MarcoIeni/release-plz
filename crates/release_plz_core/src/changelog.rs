use anyhow::Context;
use chrono::{NaiveDate, TimeZone, Utc};
use git_cliff_core::{
    changelog::Changelog as GitCliffChangelog,
    commit::Commit,
    config::{Bump, ChangelogConfig, CommitParser, Config, GitConfig, RemoteConfig},
    release::Release,
    remote::RemoteReleaseMetadata,
};
use regex::Regex;
use serde::Serialize;
use tracing::warn;

use crate::changelog_parser;

pub const CHANGELOG_HEADER: &str = r#"# Changelog
All notable changes to this project will be documented in this file.

The format is based on [Keep a Changelog](https://keepachangelog.com/en/1.0.0/),
and this project adheres to [Semantic Versioning](https://semver.org/spec/v2.0.0.html).

## [Unreleased]
"#;

pub const CHANGELOG_FILENAME: &str = "CHANGELOG.md";
pub const RELEASE_LINK: &str = "release_link";
pub const REMOTE: &str = "remote";

#[derive(Debug)]
pub struct Changelog<'a> {
    release: Release<'a>,
    config: Option<Config>,
    release_link: Option<String>,
    package: String,
    remote: Option<Remote>,
}

#[derive(Debug, Serialize)]
pub struct Remote {
    /// Owner of the repo. E.g. `MarcoIeni`.
    pub owner: String,
    /// Name of the repo. E.g. `release-plz`.
    pub repo: String,
    /// HTTP URL to the repository.
    /// E.g. `https://github.com/MarcoIeni/release-plz`.
    pub link: String,
}

impl Changelog<'_> {
    /// Generate the full changelog.
    pub fn generate(self) -> anyhow::Result<String> {
        let config = self.changelog_config(None);
        let changelog = self.get_changelog(&config)?;
        let mut out = Vec::new();
        changelog
            .generate(&mut out)
            .context("cannot generate changelog")?;
        String::from_utf8(out).context("cannot convert bytes to string")
    }

    /// Update an existing changelog.
    pub fn prepend(self, old_changelog: impl Into<String>) -> anyhow::Result<String> {
        let old_changelog: String = old_changelog.into();
        if is_version_unchanged(&self.release) {
            // The changelog already contains this version, so we don't update the changelog.
            return Ok(old_changelog);
        }
        let old_header = changelog_parser::parse_header(&old_changelog);
        let config = self.changelog_config(old_header);
        let changelog = self.get_changelog(&config)?;
        let mut out = Vec::new();
        changelog
            .prepend(old_changelog, &mut out)
            .context("cannot update changelog")?;
        String::from_utf8(out).context("cannot convert bytes to string")
    }

    fn get_changelog<'a>(
        &'a self,
        config: &'a Config,
    ) -> Result<GitCliffChangelog<'a>, anyhow::Error> {
        let mut changelog = GitCliffChangelog::new(vec![self.release.clone()], config)
            .context("error while building changelog")?;
        add_package_context(&mut changelog, &self.package)?;
        add_release_link_context(&mut changelog, self.release_link.as_deref())?;
        add_remote_context(&mut changelog, self.remote.as_ref())?;
        Ok(changelog)
    }

    fn changelog_config(&self, header: Option<String>) -> Config {
        let user_config = self.config.clone().unwrap_or(default_git_cliff_config());
        Config {
            changelog: apply_defaults_to_changelog_config(user_config.changelog, header),
            git: apply_defaults_to_git_config(user_config.git),
            remote: user_config.remote,
            bump: Bump::default(),
        }
    }
}

fn add_package_context(
    changelog: &mut GitCliffChangelog,
    package: &str,
) -> Result<(), anyhow::Error> {
    changelog
        .add_context("package", package)
        .with_context(|| format!("failed to add `{package}` to the `package` changelog context"))?;
    Ok(())
}

fn add_release_link_context(
    changelog: &mut GitCliffChangelog,
    release_link: Option<&str>,
) -> Result<(), anyhow::Error> {
    if let Some(release_link) = release_link {
        changelog
            .add_context(RELEASE_LINK, release_link)
            .with_context(|| {
                format!(
                    "failed to add `{release_link:?}` to the `{RELEASE_LINK}` changelog context"
                )
            })?;
    }
    Ok(())
}

fn add_remote_context(
    changelog: &mut GitCliffChangelog,
    remote: Option<&Remote>,
) -> Result<(), anyhow::Error> {
    if let Some(remote) = remote {
        add_context(changelog, REMOTE, remote)?;
    }
    Ok(())
}

fn add_context(
    changelog: &mut GitCliffChangelog,
    key: &str,
    value: impl serde::Serialize,
) -> Result<(), anyhow::Error> {
    let value_str = serde_json::to_string(&value).context("failed to serialize value")?;
    changelog
        .add_context(key, value)
        .with_context(|| format!("failed to add `{value_str}` to the `{key}` changelog context"))
}

/// Apply release-plz defaults
fn apply_defaults_to_changelog_config(
    changelog: ChangelogConfig,
    header: Option<String>,
) -> ChangelogConfig {
    let default_changelog_config = default_changelog_config(header);

    ChangelogConfig {
        header: changelog.header.or(default_changelog_config.header),
        body: changelog.body.or(default_changelog_config.body),
        trim: changelog.trim.or(default_changelog_config.trim),
        ..changelog
    }
}

/// Apply release-plz defaults
fn apply_defaults_to_git_config(git: GitConfig) -> GitConfig {
    let default_git_config = default_git_config();

    GitConfig {
        conventional_commits: git
            .conventional_commits
            .or(default_git_config.conventional_commits),
        filter_unconventional: git
            .filter_unconventional
            .or(default_git_config.filter_unconventional),
        commit_parsers: git.commit_parsers.or(default_git_config.commit_parsers),
        filter_commits: git.filter_commits.or(default_git_config.filter_commits),
        sort_commits: git.sort_commits.or(default_git_config.sort_commits),
        ..git
    }
}

fn is_version_unchanged(release: &Release) -> bool {
    let previous_version = release.previous.as_ref().and_then(|r| r.version.as_deref());
    let new_version = release.version.as_deref();
    previous_version == new_version
}

fn default_git_cliff_config() -> Config {
    Config {
        changelog: ChangelogConfig::default(),
        git: GitConfig::default(),
        remote: RemoteConfig::default(),
        bump: Bump::default(),
    }
}

pub struct ChangelogBuilder<'a> {
    commits: Vec<Commit<'a>>,
    version: String,
    previous_version: Option<String>,
    config: Option<Config>,
    remote: Option<Remote>,
    release_date: Option<NaiveDate>,
    release_link: Option<String>,
    package: String,
}

impl<'a> ChangelogBuilder<'a> {
    pub fn new(
        commits: Vec<Commit<'a>>,
        version: impl Into<String>,
        package: impl Into<String>,
    ) -> Self {
        Self {
            commits,
            version: version.into(),
            previous_version: None,
            config: None,
            release_date: None,
            remote: None,
            release_link: None,
            package: package.into(),
        }
    }

    pub fn with_previous_version(self, previous_version: impl Into<String>) -> Self {
        Self {
            previous_version: Some(previous_version.into()),
            ..self
        }
    }

    pub fn with_release_date(self, release_date: NaiveDate) -> Self {
        Self {
            release_date: Some(release_date),
            ..self
        }
    }

    pub fn with_release_link(self, release_link: impl Into<String>) -> Self {
        Self {
            release_link: Some(release_link.into()),
            ..self
        }
    }

    pub fn with_config(self, config: Config) -> Self {
        Self {
            config: Some(config),
            ..self
        }
    }

    pub fn with_remote(self, remote: Remote) -> Self {
        Self {
            remote: Some(remote),
            ..self
        }
    }

    pub fn build(self) -> Changelog<'a> {
        let mut git_config = self
            .config
            .clone()
            .map(|c| c.git)
            .unwrap_or_else(default_git_config);
        git_config = apply_defaults_to_git_config(git_config);
        let release_date = self.release_timestamp();
        let mut commits: Vec<_> = self
            .commits
            .into_iter()
            .filter_map(|c| c.process(&git_config).ok())
            .collect();

        match git_config.sort_commits.map(|s| s.to_lowercase()).as_deref() {
            Some("oldest") => {
                commits.reverse();
            }
            Some("newest") | None => {
                // commits are already sorted from newest to oldest, we don't need to do anything
            }
            Some(other) => {
                warn!("Invalid setting for sort_commits: '{other}'. Valid values are 'newest' and 'oldest'.");
            }
        }

        let previous = self.previous_version.map(|ver| Release {
            version: Some(ver),
            commits: vec![],
            commit_id: None,
            timestamp: 0,
            previous: None,
            message: None,
            repository: None,
<<<<<<< HEAD
            github: RemoteReleaseMetadata::default(),
            gitea: RemoteReleaseMetadata::default(),
=======
            ..Default::default()
>>>>>>> 5e11f41f
        });

        Changelog {
            release: Release {
                version: Some(self.version),
                commits,
                commit_id: None,
                timestamp: release_date,
                previous: previous.map(Box::new),
                message: None,
                repository: None,
<<<<<<< HEAD
                github: RemoteReleaseMetadata::default(),
                gitea: RemoteReleaseMetadata::default(),
=======
                ..Default::default()
>>>>>>> 5e11f41f
            },
            remote: self.remote,
            release_link: self.release_link,
            config: self.config,
            package: self.package,
        }
    }

    /// Returns the provided release timestamp, if provided.
    /// Current timestamp otherwise.
    fn release_timestamp(&self) -> i64 {
        self.release_date
            .and_then(|date| date.and_hms_opt(0, 0, 0))
            .map(|d| Utc.from_utc_datetime(&d))
            .unwrap_or_else(Utc::now)
            .timestamp()
    }
}

fn default_git_config() -> GitConfig {
    GitConfig {
        conventional_commits: Some(true),
        filter_unconventional: Some(false),
        commit_parsers: Some(kac_commit_parsers()),
        filter_commits: Some(true),
        tag_pattern: None,
        skip_tags: None,
        split_commits: None,
        protect_breaking_commits: None,
        topo_order: None,
        ignore_tags: None,
        limit_commits: None,
        sort_commits: Some("newest".to_string()),
        commit_preprocessors: None,
        link_parsers: None,
        ..Default::default()
    }
}

fn commit_parser(regex: &str, group: &str) -> CommitParser {
    CommitParser {
        message: Regex::new(regex).ok(),
        body: None,
        group: Some(group.to_string()),
        default_scope: None,
        scope: None,
        skip: None,
        field: None,
        pattern: None,
        sha: None,
        footer: None,
    }
}

/// Commit parsers based on [Keep a Changelog](https://keepachangelog.com/en/1.1.0/).
fn kac_commit_parsers() -> Vec<CommitParser> {
    vec![
        commit_parser("^feat", "added"),
        commit_parser("^changed", "changed"),
        commit_parser("^deprecated", "deprecated"),
        commit_parser("^removed", "removed"),
        commit_parser("^fix", "fixed"),
        commit_parser("^security", "security"),
        commit_parser(".*", "other"),
    ]
}

fn default_changelog_config(header: Option<String>) -> ChangelogConfig {
    ChangelogConfig {
        header: Some(header.unwrap_or(String::from(CHANGELOG_HEADER))),
        body: Some(default_changelog_body_config().to_string()),
        footer: None,
        postprocessors: None,
        trim: Some(true),
    }
}

fn default_changelog_body_config() -> &'static str {
    r#"
## [{{ version | trim_start_matches(pat="v") }}]{%- if release_link -%}({{ release_link }}){% endif %} - {{ timestamp | date(format="%Y-%m-%d") }}
{% for group, commits in commits | group_by(attribute="group") %}
### {{ group | upper_first }}
{% for commit in commits %}
{%- if commit.scope -%}
- *({{commit.scope}})* {% if commit.breaking %}[**breaking**] {% endif %}{{ commit.message }}{%- if commit.links %} ({% for link in commit.links %}[{{link.text}}]({{link.href}}) {% endfor -%}){% endif %}
{% else -%}
- {% if commit.breaking %}[**breaking**] {% endif %}{{ commit.message }}
{% endif -%}
{% endfor -%}
{% endfor %}"#
}

#[cfg(test)]
mod tests {
    use crate::NO_COMMIT_ID;

    use super::*;

    #[test]
    fn changelog_entries_are_generated() {
        let commits = vec![
            Commit::new(NO_COMMIT_ID.to_string(), "fix: myfix".to_string()),
            Commit::new(NO_COMMIT_ID.to_string(), "simple update".to_string()),
        ];
        let changelog = ChangelogBuilder::new(commits, "1.1.1", "my_pkg")
            .with_release_date(NaiveDate::from_ymd_opt(2015, 5, 15).unwrap())
            .build();

        expect_test::expect![[r#"
            # Changelog
            All notable changes to this project will be documented in this file.

            The format is based on [Keep a Changelog](https://keepachangelog.com/en/1.0.0/),
            and this project adheres to [Semantic Versioning](https://semver.org/spec/v2.0.0.html).

            ## [Unreleased]

            ## [1.1.1] - 2015-05-15

            ### Fixed
            - myfix

            ### Other
            - simple update
        "#]]
        .assert_eq(&changelog.generate().unwrap());
    }

    #[test]
    fn changelog_entry_with_link_is_generated() {
        let commits = vec![Commit::new(
            NO_COMMIT_ID.to_string(),
            "fix: myfix".to_string(),
        )];
        let changelog = ChangelogBuilder::new(commits, "1.1.1", "my_pkg")
            .with_release_date(NaiveDate::from_ymd_opt(2015, 5, 15).unwrap())
            .with_release_link("https://github.com/MarcoIeni/release-plz/compare/release-plz-v0.2.24...release-plz-v0.2.25")
            .build();

        expect_test::expect![[r#"
            # Changelog
            All notable changes to this project will be documented in this file.

            The format is based on [Keep a Changelog](https://keepachangelog.com/en/1.0.0/),
            and this project adheres to [Semantic Versioning](https://semver.org/spec/v2.0.0.html).

            ## [Unreleased]

            ## [1.1.1](https://github.com/MarcoIeni/release-plz/compare/release-plz-v0.2.24...release-plz-v0.2.25) - 2015-05-15

            ### Fixed
            - myfix
        "#]]
        .assert_eq(&changelog.generate().unwrap());
    }

    #[test]
    fn generated_changelog_is_updated_correctly() {
        let commits = vec![
            Commit::new(NO_COMMIT_ID.to_string(), "fix: myfix".to_string()),
            Commit::new(NO_COMMIT_ID.to_string(), "simple update".to_string()),
        ];
        let changelog = ChangelogBuilder::new(commits, "1.1.1", "my_pkg")
            .with_release_date(NaiveDate::from_ymd_opt(2015, 5, 15).unwrap())
            .build();

        let generated_changelog = changelog.generate().unwrap();

        let commits = vec![
            Commit::new(NO_COMMIT_ID.to_string(), "fix: myfix2".to_string()),
            Commit::new(NO_COMMIT_ID.to_string(), "complex update".to_string()),
        ];
        let changelog = ChangelogBuilder::new(commits, "1.1.2", "my_pkg")
            .with_release_date(NaiveDate::from_ymd_opt(2015, 5, 15).unwrap())
            .build();

        expect_test::expect![[r#"
            # Changelog
            All notable changes to this project will be documented in this file.

            The format is based on [Keep a Changelog](https://keepachangelog.com/en/1.0.0/),
            and this project adheres to [Semantic Versioning](https://semver.org/spec/v2.0.0.html).

            ## [Unreleased]

            ## [1.1.2] - 2015-05-15

            ### Fixed
            - myfix2

            ### Other
            - complex update

            ## [1.1.1] - 2015-05-15

            ### Fixed
            - myfix

            ### Other
            - simple update
        "#]]
        .assert_eq(&changelog.prepend(generated_changelog).unwrap());
    }

    #[test]
    fn changelog_is_updated() {
        let commits = vec![
            Commit::new(NO_COMMIT_ID.to_string(), "fix: myfix".to_string()),
            Commit::new(NO_COMMIT_ID.to_string(), "simple update".to_string()),
        ];
        let changelog = ChangelogBuilder::new(commits, "1.1.1", "my_pkg")
            .with_release_date(NaiveDate::from_ymd_opt(2015, 5, 15).unwrap())
            .build();
        let old_body = r#"## [1.1.0] - 1970-01-01

### fix bugs
- my awesomefix

### other
- complex update
"#;
        let old = format!("{CHANGELOG_HEADER}\n{old_body}");
        let new = changelog.prepend(old).unwrap();
        expect_test::expect![[r#"
            # Changelog
            All notable changes to this project will be documented in this file.

            The format is based on [Keep a Changelog](https://keepachangelog.com/en/1.0.0/),
            and this project adheres to [Semantic Versioning](https://semver.org/spec/v2.0.0.html).

            ## [Unreleased]

            ## [1.1.1] - 2015-05-15

            ### Fixed
            - myfix

            ### Other
            - simple update

            ## [1.1.0] - 1970-01-01

            ### fix bugs
            - my awesomefix

            ### other
            - complex update
        "#]]
        .assert_eq(&new);
    }

    #[test]
    fn changelog_without_header_is_updated() {
        let commits = vec![
            Commit::new(NO_COMMIT_ID.to_string(), "fix: myfix".to_string()),
            Commit::new(NO_COMMIT_ID.to_string(), "simple update".to_string()),
        ];
        let changelog = ChangelogBuilder::new(commits, "1.1.1", "my_pkg")
            .with_release_date(NaiveDate::from_ymd_opt(2015, 5, 15).unwrap())
            .build();
        let old = r#"## [1.1.0] - 1970-01-01

### fix bugs
- my awesomefix

### other
- complex update
"#;
        let new = changelog.prepend(old);
        expect_test::expect![[r#"
            # Changelog
            All notable changes to this project will be documented in this file.

            The format is based on [Keep a Changelog](https://keepachangelog.com/en/1.0.0/),
            and this project adheres to [Semantic Versioning](https://semver.org/spec/v2.0.0.html).

            ## [Unreleased]

            ## [1.1.1] - 2015-05-15

            ### Fixed
            - myfix

            ### Other
            - simple update
            ## [1.1.0] - 1970-01-01

            ### fix bugs
            - my awesomefix

            ### other
            - complex update
        "#]]
        .assert_eq(&new.unwrap());
    }

    #[test]
    fn changelog_has_commit_id() {
        let commits = vec![
            Commit::new("1111111".to_string(), "fix: myfix".to_string()),
            Commit::new(
                NO_COMMIT_ID.to_string(),
                "chore: something else".to_string(),
            ),
        ];
        let changelog = ChangelogBuilder::new(commits, "1.1.1", "my_pkg")
            .with_release_date(NaiveDate::from_ymd_opt(2015, 5, 15).unwrap())
            .with_config(Config {
                changelog: ChangelogConfig {
                    header: Some("# Changelog".to_string()),
                    body: Some(
                        r"{%- for commit in commits %}
                            {{ commit.message }} - {{ commit.id }}
                        {% endfor -%}"
                            .to_string(),
                    ),
                    ..ChangelogConfig::default()
                },
                git: GitConfig::default(),
                remote: RemoteConfig::default(),
                bump: Bump::default(),
            })
            .build();

        expect_test::expect![[r#"
            # Changelog

            myfix - 1111111

            something else - 0000000
        "#]]
        .assert_eq(&changelog.generate().unwrap());
    }

    #[test]
    fn changelog_sort_newest() {
        let commits = vec![
            Commit::new("1111111".to_string(), "fix: myfix".to_string()),
            Commit::new("0000000".to_string(), "fix: another fix".to_string()),
        ];
        let changelog = ChangelogBuilder::new(commits, "1.1.1", "my_pkg")
            .with_release_date(NaiveDate::from_ymd_opt(2015, 5, 15).unwrap())
            .with_config(Config {
                changelog: default_changelog_config(None),
                git: GitConfig {
                    sort_commits: Some("oldest".to_string()),
                    ..GitConfig::default()
                },
                remote: RemoteConfig::default(),
                bump: Bump::default(),
            })
            .build();

        expect_test::expect![[r#"
            # Changelog
            All notable changes to this project will be documented in this file.

            The format is based on [Keep a Changelog](https://keepachangelog.com/en/1.0.0/),
            and this project adheres to [Semantic Versioning](https://semver.org/spec/v2.0.0.html).

            ## [Unreleased]

            ## [1.1.1] - 2015-05-15

            ### Fixed
            - another fix
            - myfix
        "#]]
        .assert_eq(&changelog.generate().unwrap());
    }
}

#[test]
fn empty_changelog_is_updated() {
    let commits = vec![
        Commit::new(crate::NO_COMMIT_ID.to_string(), "fix: myfix".to_string()),
        Commit::new(crate::NO_COMMIT_ID.to_string(), "simple update".to_string()),
    ];
    let changelog = ChangelogBuilder::new(commits, "1.1.1", "my_pkg")
        .with_release_date(NaiveDate::from_ymd_opt(2015, 5, 15).unwrap())
        .build();
    let new = changelog.prepend(CHANGELOG_HEADER);
    expect_test::expect![[r#"
        # Changelog
        All notable changes to this project will be documented in this file.

        The format is based on [Keep a Changelog](https://keepachangelog.com/en/1.0.0/),
        and this project adheres to [Semantic Versioning](https://semver.org/spec/v2.0.0.html).

        ## [Unreleased]

        ## [1.1.1] - 2015-05-15

        ### Fixed
        - myfix

        ### Other
        - simple update
    "#]]
    .assert_eq(&new.unwrap());
}<|MERGE_RESOLUTION|>--- conflicted
+++ resolved
@@ -291,12 +291,7 @@
             previous: None,
             message: None,
             repository: None,
-<<<<<<< HEAD
-            github: RemoteReleaseMetadata::default(),
-            gitea: RemoteReleaseMetadata::default(),
-=======
             ..Default::default()
->>>>>>> 5e11f41f
         });
 
         Changelog {
@@ -308,12 +303,7 @@
                 previous: previous.map(Box::new),
                 message: None,
                 repository: None,
-<<<<<<< HEAD
-                github: RemoteReleaseMetadata::default(),
-                gitea: RemoteReleaseMetadata::default(),
-=======
                 ..Default::default()
->>>>>>> 5e11f41f
             },
             remote: self.remote,
             release_link: self.release_link,
