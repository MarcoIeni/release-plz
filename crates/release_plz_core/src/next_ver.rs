use crate::{
    changelog_parser::{self, ChangelogRelease},
    copy_dir::copy_dir,
    diff::Diff,
    fs_utils::{strip_prefix, Utf8TempDir},
    is_readme_updated, local_readme_override, lock_compare,
    package_compare::are_packages_equal,
    package_path::{manifest_dir, PackagePath},
    registry_packages::{self, PackagesCollection, RegistryPackage},
    repo_url::RepoUrl,
    semver_check::{self, SemverCheck},
    tera::{tera_context, tera_var, PACKAGE_VAR, VERSION_VAR},
    tmp_repo::TempRepo,
    toml_compare::are_toml_dependencies_updated,
    version::NextVersionFromDiff,
    ChangelogBuilder, PackagesToUpdate, PackagesUpdate, CARGO_TOML, CHANGELOG_FILENAME,
};
use anyhow::Context;
use cargo_metadata::{
    camino::{Utf8Path, Utf8PathBuf},
    semver::Version,
    Metadata, Package,
};
use cargo_utils::{to_utf8_pathbuf, upgrade_requirement, LocalManifest};
use chrono::NaiveDate;
use git_cliff_core::commit::Commit;
use git_cmd::{self, Repo};
use next_version::NextVersion;
use rayon::prelude::{IntoParallelRefMutIterator, ParallelIterator};
use regex::Regex;
use std::{
    collections::{BTreeMap, HashMap, HashSet},
    io,
    path::Path,
};
use tracing::{debug, info, instrument, warn};

// Used to indicate that this is a dummy commit with no corresponding ID available.
// It should be at least 7 characters long to avoid a panic in git-cliff
// (Git-cliff assumes it's a valid commit ID).
pub(crate) const NO_COMMIT_ID: &str = "0000000";

#[derive(Debug)]
pub struct ReleaseMetadata {
    /// Template for the git tag created by release-plz.
    pub tag_name_template: Option<String>,
    /// Template for the git release name created by release-plz.
    pub release_name_template: Option<String>,
}

pub trait ReleaseMetadataBuilder {
    fn get_release_metadata(&self, package_name: &str) -> Option<ReleaseMetadata>;
}

#[derive(Debug, Clone)]
pub struct UpdateRequest {
    /// The manifest of the project you want to update.
    local_manifest: Utf8PathBuf,
    /// Cargo metadata.
    metadata: Metadata,
    /// Manifest of the project containing packages at the versions published in the Cargo registry.
    registry_manifest: Option<Utf8PathBuf>,
    /// Update just this package.
    single_package: Option<String>,
    /// Changelog options.
    changelog_req: ChangelogRequest,
    /// Registry where the packages are stored.
    /// The registry name needs to be present in the Cargo config.
    /// If unspecified, crates.io is used.
    registry: Option<String>,
    /// - If true, update all the dependencies in Cargo.lock by running `cargo update`.
    /// - If false, updates the workspace packages in Cargo.lock by running `cargo update --workspace`.
    dependencies_update: bool,
    /// Allow dirty working directories to be updated.
    /// The uncommitted changes will be part of the update.
    allow_dirty: bool,
    /// Repository Url. If present, the new changelog entry contains a link to the diff between the old and new version.
    /// Format: `https://{repo_host}/{repo_owner}/{repo_name}/compare/{old_tag}...{new_tag}`.
    repo_url: Option<RepoUrl>,
    /// Package-specific configurations.
    packages_config: PackagesConfig,
    /// Release Commits
    /// Prepare release only if at least one commit respects a regex.
    release_commits: Option<Regex>,
}

#[derive(Debug, Clone, Default)]
struct PackagesConfig {
    /// Config for packages that don't have a specific configuration.
    default: UpdateConfig,
    /// Configurations that override `default`.
    /// The key is the package name.
    overrides: BTreeMap<String, PackageUpdateConfig>,
}

impl From<UpdateConfig> for PackageUpdateConfig {
    fn from(config: UpdateConfig) -> Self {
        Self {
            generic: config,
            changelog_path: None,
            changelog_include: vec![],
        }
    }
}

impl PackagesConfig {
    fn get(&self, package_name: &str) -> PackageUpdateConfig {
        self.overrides
            .get(package_name)
            .cloned()
            .unwrap_or(self.default.clone().into())
    }

    fn set_default(&mut self, config: UpdateConfig) {
        self.default = config;
    }

    fn set(&mut self, package_name: String, config: PackageUpdateConfig) {
        self.overrides.insert(package_name, config);
    }
}

#[derive(Debug, Clone, PartialEq, Eq)]
pub struct UpdateConfig {
    /// Controls when to run cargo-semver-checks.
    /// Note: You can only run cargo-semver-checks if the package contains a library.
    ///       For example, if it has a `lib.rs` file.
    pub semver_check: bool,
    /// Whether to create/update changelog or not.
    /// Default: `true`.
    pub changelog_update: bool,
    /// High-level toggle to process this package or ignore it.
    pub release: bool,
    /// Template for the git tag created by release-plz.
    pub tag_name_template: Option<String>,
}

/// Package-specific config
#[derive(Debug, Clone, PartialEq, Eq, Default)]
pub struct PackageUpdateConfig {
    /// config that can be applied by default to all packages.
    pub generic: UpdateConfig,
    /// The changelog path can only be specified for a single package.
    /// I.e. it cannot be applied to `[workspace]` configuration.
    /// This path needs to be a relative path to the Cargo.toml of the project.
    /// I.e. if you have a workspace, it needs to be relative to the workspace root.
    pub changelog_path: Option<Utf8PathBuf>,
    /// List of package names.
    /// Include the changelogs of these packages in the changelog of the current package.
    pub changelog_include: Vec<String>,
}

impl PackageUpdateConfig {
    pub fn semver_check(&self) -> bool {
        self.generic.semver_check
    }

    pub fn should_update_changelog(&self) -> bool {
        self.generic.changelog_update
    }
}

impl Default for UpdateConfig {
    fn default() -> Self {
        Self {
            semver_check: true,
            changelog_update: true,
            release: true,
            tag_name_template: None,
        }
    }
}

impl UpdateConfig {
    pub fn with_semver_check(self, semver_check: bool) -> Self {
        Self {
            semver_check,
            ..self
        }
    }

    pub fn with_changelog_update(self, changelog_update: bool) -> Self {
        Self {
            changelog_update,
            ..self
        }
    }
}

#[derive(Debug, Clone, Default)]
pub struct ChangelogRequest {
    /// When the new release is published. If unspecified, current date is used.
    pub release_date: Option<NaiveDate>,
    pub changelog_config: Option<git_cliff_core::config::Config>,
}

fn canonical_local_manifest(local_manifest: &Path) -> anyhow::Result<Utf8PathBuf> {
    let mut local_manifest = dunce::canonicalize(local_manifest)?;
    if !local_manifest.ends_with(CARGO_TOML) {
        local_manifest.push(CARGO_TOML);
    }
    let local_manifest = to_utf8_pathbuf(local_manifest)?;
    Ok(local_manifest)
}

impl UpdateRequest {
    pub fn new(metadata: Metadata) -> anyhow::Result<Self> {
        let local_manifest = cargo_utils::workspace_manifest(&metadata);
        let local_manifest = canonical_local_manifest(local_manifest.as_ref())?;
        Ok(Self {
            local_manifest,
            metadata,
            registry_manifest: None,
            single_package: None,
            changelog_req: ChangelogRequest::default(),
            registry: None,
            dependencies_update: false,
            allow_dirty: false,
            repo_url: None,
            packages_config: PackagesConfig::default(),
            release_commits: None,
        })
    }

    pub fn changelog_path(&self, package: &Package) -> Utf8PathBuf {
        let config = self.get_package_config(&package.name);
        config
            .changelog_path
            .map(|p| self.local_manifest.parent().unwrap().join(p))
            .unwrap_or_else(|| {
                package
                    .package_path()
                    .expect("can't determine package path")
                    .join(CHANGELOG_FILENAME)
            })
    }

    pub fn cargo_metadata(&self) -> &Metadata {
        &self.metadata
    }

    pub fn set_local_manifest(self, local_manifest: impl AsRef<Path>) -> anyhow::Result<Self> {
        Ok(Self {
            local_manifest: canonical_local_manifest(local_manifest.as_ref())?,
            ..self
        })
    }

    pub fn with_registry_manifest_path(self, registry_manifest: &Utf8Path) -> io::Result<Self> {
        let registry_manifest = Utf8Path::canonicalize_utf8(registry_manifest)?;
        Ok(Self {
            registry_manifest: Some(registry_manifest),
            ..self
        })
    }

    pub fn with_changelog_req(self, changelog_req: ChangelogRequest) -> Self {
        Self {
            changelog_req,
            ..self
        }
    }

    /// Set update config for all packages.
    pub fn with_default_package_config(mut self, config: UpdateConfig) -> Self {
        self.packages_config.set_default(config);
        self
    }

    /// Set update config for a specific package.
    pub fn with_package_config(
        mut self,
        package: impl Into<String>,
        config: PackageUpdateConfig,
    ) -> Self {
        self.packages_config.set(package.into(), config);
        self
    }

    pub fn get_package_config(&self, package: &str) -> PackageUpdateConfig {
        self.packages_config.get(package)
    }

    pub fn with_registry(self, registry: String) -> Self {
        Self {
            registry: Some(registry),
            ..self
        }
    }

    pub fn with_single_package(self, package: String) -> Self {
        Self {
            single_package: Some(package),
            ..self
        }
    }

    pub fn with_repo_url(self, repo_url: RepoUrl) -> Self {
        Self {
            repo_url: Some(repo_url),
            ..self
        }
    }

    pub fn with_release_commits(self, release_commits: &str) -> anyhow::Result<Self> {
        let regex = Regex::new(release_commits).context("invalid release_commits regex pattern")?;

        Ok(Self {
            release_commits: Some(regex),
            ..self
        })
    }

    pub fn local_manifest_dir(&self) -> anyhow::Result<&Utf8Path> {
        self.local_manifest
            .parent()
            .context("wrong local manifest path")
    }

    pub fn local_manifest(&self) -> &Utf8Path {
        &self.local_manifest
    }

    pub fn registry_manifest(&self) -> Option<&Utf8Path> {
        self.registry_manifest.as_deref()
    }

    pub fn with_dependencies_update(self, dependencies_update: bool) -> Self {
        Self {
            dependencies_update,
            ..self
        }
    }

    pub fn should_update_dependencies(&self) -> bool {
        self.dependencies_update
    }

    pub fn with_allow_dirty(self, allow_dirty: bool) -> Self {
        Self {
            allow_dirty,
            ..self
        }
    }

    pub fn repo_url(&self) -> Option<&RepoUrl> {
        self.repo_url.as_ref()
    }
}

impl ReleaseMetadataBuilder for UpdateRequest {
    fn get_release_metadata(&self, package_name: &str) -> Option<ReleaseMetadata> {
        let config = self.get_package_config(package_name);
        config.generic.release.then(|| ReleaseMetadata {
            tag_name_template: config.generic.tag_name_template.clone(),
            release_name_template: None,
        })
    }
}

/// Determine next version of packages
#[instrument(skip_all)]
pub fn next_versions(input: &UpdateRequest) -> anyhow::Result<(PackagesUpdate, TempRepo)> {
    let overrides = input.packages_config.overrides.keys().cloned().collect();
    let local_project = Project::new(
        &input.local_manifest,
        input.single_package.as_deref(),
        &overrides,
        &input.metadata,
        input,
    )?;
    let updater = Updater {
        project: &local_project,
        req: input,
    };
    // Retrieve the latest published version of the packages.
    // Release-plz will compare the registry packages with the local packages,
    // to determine the new commits.
    let registry_packages = registry_packages::get_registry_packages(
        input.registry_manifest.as_deref(),
        &local_project.publishable_packages(),
        input.registry.as_deref(),
    )?;

    let repository = local_project
        .get_repo()
        .context("failed to determine local project repository")?;
    if !input.allow_dirty {
        repository.repo.is_clean()?;
    }
    let packages_to_update =
        updater.packages_to_update(&registry_packages, &repository.repo, input.local_manifest())?;
    Ok((packages_to_update, repository))
}

/// Check for typos in the package names based on the overrides
fn check_for_typos(packages: &HashSet<String>, overrides: &HashSet<String>) -> anyhow::Result<()> {
    let diff: Vec<_> = overrides.difference(packages).collect();

    if diff.is_empty() {
        Ok(())
    } else {
        let mut missing: Vec<_> = diff.into_iter().collect();
        missing.sort();
        let missing = missing
            .iter()
            .map(|s| format!("`{s}`"))
            .collect::<Vec<_>>()
            .join(", ");

        Err(anyhow::anyhow!(
            "The following overrides are not present in the workspace: {missing}. Check for typos"
        ))
    }
}

#[derive(Debug)]
pub struct Project {
    /// Publishable packages.
    packages: Vec<Package>,
    /// Metadata for each release enabled package.
    release_metadata: HashMap<String, ReleaseMetadata>,
    /// Project root directory
    root: Utf8PathBuf,
    /// Directory containing the project manifest
    manifest_dir: Utf8PathBuf,
    /// The project contains more than one public package.
    /// Not affected by `single_package` option.
    contains_multiple_pub_packages: bool,
}

pub fn root_repo_path(local_manifest: &Utf8Path) -> anyhow::Result<Utf8PathBuf> {
    let manifest_dir = manifest_dir(local_manifest)?;
    root_repo_path_from_manifest_dir(manifest_dir)
}

pub fn root_repo_path_from_manifest_dir(manifest_dir: &Utf8Path) -> anyhow::Result<Utf8PathBuf> {
    let root = git_cmd::git_in_dir(manifest_dir, &["rev-parse", "--show-toplevel"])?;
    Ok(Utf8PathBuf::from(root))
}

impl Project {
    pub fn new(
        local_manifest: &Utf8Path,
        single_package: Option<&str>,
        overrides: &HashSet<String>,
        metadata: &Metadata,
        release_metadata_builder: &dyn ReleaseMetadataBuilder,
    ) -> anyhow::Result<Self> {
        let manifest = local_manifest;
        let manifest_dir = manifest_dir(manifest)?.to_path_buf();
        debug!("manifest_dir: {manifest_dir:?}");
        let root = root_repo_path_from_manifest_dir(&manifest_dir)?;
        debug!("project_root: {root:?}");
        let mut packages = workspace_packages(metadata)?;
        check_overrides_typos(&packages, overrides)?;
        let mut release_metadata = HashMap::new();
        override_packages_path(&mut packages, metadata, &manifest_dir)
            .context("failed to override packages path")?;

        let packages_names: Vec<String> = packages.iter().map(|p| p.name.clone()).collect();
        packages.retain(|p| {
            let release_metadata =
                release_metadata_builder
                    .get_release_metadata(&p.name)
                    .map(|m| {
                        release_metadata.insert(p.name.clone(), m);
                    });
            release_metadata.is_some()
        });
        anyhow::ensure!(!packages.is_empty(), "no public packages found. Are there any public packages in your project? Analyzed packages: {packages_names:?}");

        let contains_multiple_pub_packages = packages.len() > 1;

        if let Some(pac) = single_package {
            packages.retain(|p| p.name == pac);
            anyhow::ensure!(
                !packages.is_empty(),
                "package `{}` not found. If it exists, is it public?",
                pac
            );
        }

        Ok(Self {
            packages,
            release_metadata,
            root,
            manifest_dir,
            contains_multiple_pub_packages,
        })
    }

    pub fn publishable_packages(&self) -> Vec<&Package> {
        self.packages
            .iter()
            .filter(|p| p.is_publishable())
            .collect()
    }

    /// Get all packages, including non-publishable.
    pub fn workspace_packages(&self) -> Vec<&Package> {
        self.packages.iter().collect()
    }

    /// Copy this project in a temporary repository and return the repository.
    /// We copy the project in another directory in order to avoid altering it.
    fn get_repo(&self) -> anyhow::Result<TempRepo> {
        let tmp_project_root_parent = copy_to_temp_dir(&self.root)?;
        let tmp_project_manifest_dir = new_manifest_dir_path(
            &self.root,
            &self.manifest_dir,
            tmp_project_root_parent.path(),
        )?;
        debug!("tmp_project_manifest_dir: {tmp_project_manifest_dir:?}");

        let tmp_project_root = new_project_root(&self.root, tmp_project_root_parent.path())?;
        let repository = TempRepo::new(tmp_project_root_parent, tmp_project_root)?;
        Ok(repository)
    }

    pub fn git_tag(&self, package_name: &str, version: &str) -> String {
        let mut tera = tera::Tera::default();
        let context = tera_context(package_name, version);

        let tag_template = self
            .release_metadata
            .get(package_name)
            .and_then(|m| m.tag_name_template.clone())
            .unwrap_or({
                if self.contains_multiple_pub_packages {
                    format!("{}-v{}", tera_var(PACKAGE_VAR), tera_var(VERSION_VAR))
                } else {
                    format!("v{}", tera_var(VERSION_VAR))
                }
            });

        crate::tera::render_template(&mut tera, &tag_template, &context, "tag_name")
    }

    pub fn release_name(&self, package_name: &str, version: &str) -> String {
        let mut tera = tera::Tera::default();
        let context = tera_context(package_name, version);

        let name_template = self
            .release_metadata
            .get(package_name)
            .and_then(|m| m.release_name_template.clone())
            .unwrap_or({
                if self.contains_multiple_pub_packages {
                    format!("{}-v{}", tera_var(PACKAGE_VAR), tera_var(VERSION_VAR))
                } else {
                    format!("v{}", tera_var(VERSION_VAR))
                }
            });

        crate::tera::render_template(&mut tera, &name_template, &context, "release_name")
    }

    pub fn cargo_lock_path(&self) -> Utf8PathBuf {
        self.root.join("Cargo.lock")
    }
}

pub fn new_manifest_dir_path(
    old_project_root: &Utf8Path,
    old_manifest_dir: &Utf8Path,
    new_project_root: &Utf8Path,
) -> anyhow::Result<Utf8PathBuf> {
    let parent_root = old_project_root.parent().unwrap_or(old_project_root);
    let relative_manifest_dir = strip_prefix(old_manifest_dir, parent_root)
        .context("cannot strip prefix for manifest dir")?;
    Ok(new_project_root.join(relative_manifest_dir))
}

pub fn new_project_root(
    original_project_root: &Utf8Path,
    new_project_root_parent: &Utf8Path,
) -> anyhow::Result<Utf8PathBuf> {
    let project_root_dirname = original_project_root
        .file_name()
        .context("cannot get project root dirname")?;
    Ok(new_project_root_parent.join(project_root_dirname))
}

/// Cargo metadata contains package paths of the original user project.
/// Release-plz copies the user project to a temporary
/// directory to avoid making changes to the original project.
/// This function sets packages path relative to the specified `manifest_dir`.
fn override_packages_path(
    packages: &mut Vec<Package>,
    metadata: &Metadata,
    manifest_dir: &Utf8Path,
) -> Result<(), anyhow::Error> {
    let canonicalized_workspace_root =
        dunce::canonicalize(&metadata.workspace_root).with_context(|| {
            format!(
                "failed to canonicalize workspace root {:?}",
                metadata.workspace_root
            )
        })?;
    for p in packages {
        let old_path = p.package_path()?;
        let relative_package_path =
            strip_prefix(old_path, &canonicalized_workspace_root)?.to_path_buf();
        p.manifest_path = manifest_dir.join(relative_package_path).join(CARGO_TOML);
    }
    Ok(())
}

fn check_overrides_typos(
    packages: &[Package],
    overrides: &HashSet<String>,
) -> Result<(), anyhow::Error> {
    let package_names: HashSet<_> = packages.iter().map(|p| p.name.clone()).collect();
    check_for_typos(&package_names, overrides)?;
    Ok(())
}

#[derive(Debug, Clone)]
pub struct UpdateResult {
    pub version: Version,
    pub changelog: Option<String>,
    pub semver_check: SemverCheck,
}

impl UpdateResult {
    pub fn last_changes(&self) -> anyhow::Result<Option<ChangelogRelease>> {
        match &self.changelog {
            Some(c) => changelog_parser::last_release_from_str(c),
            None => Ok(None),
        }
    }
}

pub struct Updater<'a> {
    pub project: &'a Project,
    pub req: &'a UpdateRequest,
}

impl Updater<'_> {
    #[instrument(skip_all)]
    fn packages_to_update(
        &self,
        registry_packages: &PackagesCollection,
        repository: &Repo,
        local_manifest_path: &Utf8Path,
    ) -> anyhow::Result<PackagesUpdate> {
        debug!("calculating local packages");

        let packages_diffs = self.get_packages_diffs(registry_packages, repository)?;
        let mut packages_to_check_for_deps: Vec<&Package> = vec![];
        let mut packages_to_update = PackagesUpdate::default();

        let workspace_version_pkgs: HashSet<String> = packages_diffs
            .iter()
            .filter(|(p, _)| {
                let local_manifest_path = p.package_path().unwrap().join(CARGO_TOML);
                let local_manifest = LocalManifest::try_new(&local_manifest_path).unwrap();
                local_manifest.version_is_inherited()
            })
            .map(|(p, _)| p.name.clone())
            .collect();

        let new_workspace_version = new_workspace_version(
            local_manifest_path,
            &packages_diffs,
            &workspace_version_pkgs,
        )?;
        if let Some(new_workspace_version) = &new_workspace_version {
            packages_to_update.with_workspace_version(new_workspace_version.clone());
        }

        let mut old_changelogs = OldChangelogs::new();
        for (p, diff) in packages_diffs {
            if let Some(ref release_commits_regex) = self.req.release_commits {
                if !diff.any_commit_matches(release_commits_regex) {
                    continue;
                };
            }
            // Calculate next version without taking into account workspace version
            let next_version = if let Some(max_workspace_version) = &new_workspace_version {
                if workspace_version_pkgs.contains(p.name.as_str()) {
                    max_workspace_version.clone()
                } else {
                    p.version.next_from_diff(&diff)
                }
            } else {
                p.version.next_from_diff(&diff)
            };

            debug!("diff: {:?}, next_version: {}", &diff, next_version);
            let current_version = p.version.clone();
            if next_version != current_version || !diff.registry_package_exists {
                info!(
                    "{}: next version is {next_version}{}",
                    p.name,
                    diff.semver_check.outcome_str()
                );
                let changelog_path = self.req.changelog_path(p);
                let old_changelog: Option<String> = old_changelogs.get(&changelog_path);

                let update_result = self.update_result(
                    diff.commits,
                    next_version,
                    p,
                    diff.semver_check,
                    old_changelog,
                )?;
                if let Some(changelog) = &update_result.changelog {
                    old_changelogs.insert(changelog_path, changelog.clone());
                }

                packages_to_update
                    .updates_mut()
                    .push((p.clone(), update_result));
            } else if diff.is_version_published {
                packages_to_check_for_deps.push(p);
            }
        }

        let changed_packages: Vec<(&Package, &Version)> = packages_to_update
            .updates()
            .iter()
            .map(|(p, u)| (p, &u.version))
            .collect();
        let dependent_packages =
            self.dependent_packages(&packages_to_check_for_deps, &changed_packages)?;
        packages_to_update.updates_mut().extend(dependent_packages);
        Ok(packages_to_update)
    }

    fn get_packages_diffs(
        &self,
        registry_packages: &PackagesCollection,
        repository: &Repo,
    ) -> anyhow::Result<Vec<(&Package, Diff)>> {
        // Store diff for each package. This operation is not thread safe, so we do it in one
        // package at a time.
        let packages_diffs_res: anyhow::Result<Vec<(&Package, Diff)>> = self
            .project
            .publishable_packages()
            .iter()
            .map(|&p| {
                let diff = self
                    .get_diff(p, registry_packages, repository)
                    .context("failed to retrieve difference between packages")?;
                Ok((p, diff))
            })
            .collect();

        let mut packages_diffs = packages_diffs_res?;

        let packages_commits: HashMap<String, Vec<Commit>> = packages_diffs
            .iter()
            .map(|(p, d)| (p.name.clone(), d.commits.clone()))
            .collect();

        let semver_check_result: anyhow::Result<()> =
            packages_diffs.par_iter_mut().try_for_each(|(p, diff)| {
                let registry_package = registry_packages.get_package(&p.name);
                if let Some(registry_package) = registry_package {
                    let package_path = get_package_path(p, repository, &self.project.root)
                        .context("can't retrieve package path")?;
                    let package_config = self.req.get_package_config(&p.name);
                    for pkg_to_include in &package_config.changelog_include {
                        if let Some(commits) = packages_commits.get(pkg_to_include) {
                            diff.add_commits(commits);
                        }
                    }
                    if should_check_semver(p, package_config.semver_check())
                        && diff.should_update_version()
                    {
                        let registry_package_path = registry_package
                            .package_path()
                            .context("can't retrieve registry package path")?;
                        let semver_check =
                            semver_check::run_semver_check(&package_path, registry_package_path)
                                .context("error while running cargo-semver-checks")?;
                        diff.set_semver_check(semver_check);
                    }
                }
                Ok(())
            });
        semver_check_result?;

        Ok(packages_diffs)
    }

    /// Return the packages that depend on the `changed_packages`.
    fn dependent_packages(
        &self,
        packages_to_check_for_deps: &[&Package],
        changed_packages: &[(&Package, &Version)],
    ) -> anyhow::Result<PackagesToUpdate> {
        let mut old_changelogs = OldChangelogs::new();
        let packages_to_update = packages_to_check_for_deps
            .iter()
            .filter_map(|p| match p.dependencies_to_update(changed_packages) {
                Ok(deps) => {
                    if deps.is_empty() {
                        None
                    } else {
                        Some((p, deps))
                    }
                }
                Err(_e) => None,
            })
            .map(|(&p, deps)| {
                let deps: Vec<&str> = deps.iter().map(|d| d.name.as_str()).collect();
                let change = format!(
                    "chore: updated the following local packages: {}",
                    deps.join(", ")
                );
                let next_version = { p.version.increment_patch() };
                info!(
                    "{}: dependencies changed. Next version is {next_version}",
                    p.name
                );
                let changelog_path = self.req.changelog_path(p);
                let old_changelog: Option<String> = old_changelogs.get(&changelog_path);
                let update_result = self.update_result(
                    vec![Commit::new(NO_COMMIT_ID.to_string(), change)],
                    next_version,
                    p,
                    SemverCheck::Skipped,
                    old_changelog,
                )?;
                if let Some(changelog) = &update_result.changelog {
                    old_changelogs.insert(changelog_path, changelog.clone());
                }
                Ok((p.clone(), update_result))
            })
            .collect::<anyhow::Result<Vec<_>>>()?;
        Ok(packages_to_update)
    }

    fn update_result(
        &self,
        commits: Vec<Commit>,
        version: Version,
        package: &Package,
        semver_check: SemverCheck,
        old_changelog: Option<String>,
    ) -> anyhow::Result<UpdateResult> {
        let release_link = {
            let prev_tag = self
                .project
                .git_tag(&package.name, &package.version.to_string());
            let next_tag = self.project.git_tag(&package.name, &version.to_string());
            self.req
                .repo_url
                .as_ref()
                .map(|r| r.git_release_link(&prev_tag, &next_tag))
        };

        let pr_link = self.req.repo_url.as_ref().map(|r| r.git_pr_link());

        lazy_static::lazy_static! {
            // match PR/issue numbers, e.g. `#123`
            static ref PR_RE: Regex = Regex::new("#(\\d+)").unwrap();
        }
        let changelog = {
            let cfg = self.req.get_package_config(package.name.as_str());
            let changelog_req = cfg
                .should_update_changelog()
                .then_some(self.req.changelog_req.clone());
<<<<<<< HEAD
=======
            let old_changelog = fs_err::read_to_string(self.req.changelog_path(package)).ok();
>>>>>>> f1c14b5c
            let commits: Vec<Commit> = commits
                .into_iter()
                // If not conventional commit, only consider the first line of the commit message.
                .filter_map(|c| {
                    if c.clone().into_conventional().is_ok() {
                        Some(c)
                    } else {
                        c.message
                            .lines()
                            .next()
                            .map(|line| Commit::new(c.id.clone(), line.to_string()))
                    }
                })
                // replace #123 with [#123](https://link_to_pr).
                // If the number refers to an issue, GitHub redirects the PR link to the issue link.
                .map(|c| {
                    if let Some(pr_link) = &pr_link {
                        let result = PR_RE.replace_all(&c.message, format!("[#$1]({pr_link}/$1)"));
                        Commit::new(c.id, result.to_string())
                    } else {
                        c
                    }
                })
                .collect();
            changelog_req
                .map(|r| {
                    get_changelog(
                        commits,
                        &version,
                        Some(r),
<<<<<<< HEAD
                        old_changelog,
                        release_link,
                        package,
=======
                        old_changelog.as_deref(),
                        release_link.as_deref(),
>>>>>>> f1c14b5c
                    )
                })
                .transpose()
        }?;

        Ok(UpdateResult {
            version,
            changelog,
            semver_check,
        })
    }

    /// This operation is not thread-safe, because we do `git checkout` on the repository.
    #[instrument(
        skip_all,
        fields(package = %package.name)
    )]
    fn get_diff(
        &self,
        package: &Package,
        registry_packages: &PackagesCollection,
        repository: &Repo,
    ) -> anyhow::Result<Diff> {
        let package_path = get_package_path(package, repository, &self.project.root)
            .context("failed to determine package path")?;

        repository
            .checkout_head()
            .context("can't checkout head to calculate diff")?;
        let registry_package = registry_packages.get_registry_package(&package.name);
        let mut diff = Diff::new(registry_package.is_some());
        let pathbufs_to_check = pathbufs_to_check(&package_path, package);
        let paths_to_check: Vec<&Path> = pathbufs_to_check.iter().map(|p| p.as_ref()).collect();
        if let Err(err) = repository.checkout_last_commit_at_paths(&paths_to_check) {
            if err
                .to_string()
                .contains("Your local changes to the following files would be overwritten")
            {
                return Err(err.context("The allow-dirty option can't be used in this case"));
            } else {
                info!("{}: there are no commits", package.name);
                return Ok(diff);
            }
        }

        let git_tag = self
            .project
            .git_tag(&package.name, &package.version.to_string());
        let tag_commit = repository.get_tag_commit(&git_tag);
        if tag_commit.is_some() {
            let registry_package = registry_package.with_context(|| format!("package `{}` not found in the registry, but the git tag {git_tag} exists. Consider running `cargo publish` manually to publish this package.", package.name))?;
            anyhow::ensure!(
                registry_package.package.version == package.version,
                "package `{}` has a different version ({}) with respect to the registry package ({}), but the git tag {git_tag} exists. Consider running `cargo publish` manually to publish the new version of this package.",
                package.name, package.version, registry_package.package.version
            );
        }
        self.get_package_diff(
            &package_path,
            package,
            registry_package,
            repository,
            tag_commit.as_deref(),
            &mut diff,
        )?;
        repository
            .checkout_head()
            .context("can't checkout to head after calculating diff")?;
        Ok(diff)
    }

    fn get_package_diff(
        &self,
        package_path: &Utf8Path,
        package: &Package,
        registry_package: Option<&RegistryPackage>,
        repository: &Repo,
        tag_commit: Option<&str>,
        diff: &mut Diff,
    ) -> anyhow::Result<()> {
        let pathbufs_to_check = pathbufs_to_check(package_path, package);
        let paths_to_check: Vec<&Path> = pathbufs_to_check.iter().map(|p| p.as_ref()).collect();
        loop {
            let current_commit_message = repository.current_commit_message()?;
            let current_commit_hash = repository.current_commit_hash()?;
            if let Some(registry_package) = registry_package {
                debug!(
                    "package {} found in cargo registry",
                    registry_package.package.name
                );
                let registry_package_path = registry_package.package.package_path()?;

                let are_packages_equal = self.check_package_equality(
                    repository,
                    package,
                    package_path,
                    registry_package_path,
                )?;
                if are_packages_equal
                    || is_commit_too_old(
                        repository,
                        tag_commit,
                        registry_package.published_at_sha1(),
                        &current_commit_hash,
                    )
                {
                    debug!("next version calculated starting from commits after `{current_commit_hash}`");
                    if diff.commits.is_empty() {
                        self.add_dependencies_update_if_any(
                            diff,
                            &registry_package.package,
                            package,
                            registry_package_path,
                        )?;
                    }
                    // The local package is identical to the registry one, which means that
                    // the package was published at this commit, so we will not count this commit
                    // as part of the release.
                    // We can process the next create.
                    break;
                } else if registry_package.package.version != package.version {
                    info!("{}: the local package has already a different version with respect to the registry package, so release-plz will not update it", package.name);
                    diff.set_version_unpublished();
                    break;
                } else {
                    debug!("packages are different");
                    // At this point of the git history, the two packages are different,
                    // which means that this commit is not present in the published package.
                    diff.commits.push(Commit::new(
                        current_commit_hash,
                        current_commit_message.clone(),
                    ));
                }
            } else {
                diff.commits.push(Commit::new(
                    current_commit_hash,
                    current_commit_message.clone(),
                ));
            }
            if let Err(_err) = repository.checkout_previous_commit_at_paths(&paths_to_check) {
                debug!("there are no other commits");
                break;
            }
        }
        Ok(())
    }

    fn check_package_equality(
        &self,
        repository: &Repo,
        package: &Package,
        package_path: &Utf8Path,
        registry_package_path: &Utf8Path,
    ) -> anyhow::Result<bool> {
        if is_readme_updated(package_path, package, registry_package_path)? {
            debug!("{}: README updated", package.name);
            return Ok(false);
        }
        // We run `cargo package` when comparing packages, which can edit files, such as `Cargo.lock`.
        // Store its path so it can be reverted after comparison.
        let cargo_lock_path = self
            .get_cargo_lock_path(repository)
            .context("failed to determine Cargo.lock path")?;
        let are_packages_equal = are_packages_equal(package_path, registry_package_path)
            .context("cannot compare packages")?;
        if let Some(cargo_lock_path) = cargo_lock_path.as_deref() {
            // Revert any changes to `Cargo.lock`
            repository
                .checkout(cargo_lock_path)
                .context("cannot revert changes introduced when comparing packages")?;
        }
        Ok(are_packages_equal)
    }

    fn add_dependencies_update_if_any(
        &self,
        diff: &mut Diff,
        registry_package: &Package,
        package: &Package,
        registry_package_path: &Utf8Path,
    ) -> anyhow::Result<()> {
        let are_toml_dependencies_updated =
            || are_toml_dependencies_updated(&registry_package.dependencies, &package.dependencies);
        let are_lock_dependencies_updated = || {
            lock_compare::are_lock_dependencies_updated(
                &self.project.cargo_lock_path(),
                registry_package_path,
            )
            .context("Can't check if Cargo.lock dependencies are up to date")
        };
        if are_toml_dependencies_updated() {
            diff.commits.push(Commit::new(
                NO_COMMIT_ID.to_string(),
                "chore: update Cargo.toml dependencies".to_string(),
            ));
        } else if are_lock_dependencies_updated()? {
            diff.commits.push(Commit::new(
                NO_COMMIT_ID.to_string(),
                "chore: update Cargo.lock dependencies".to_string(),
            ));
        } else {
            info!("{}: already up to date", package.name);
        }
        Ok(())
    }

    fn get_cargo_lock_path(&self, repository: &Repo) -> anyhow::Result<Option<String>> {
        let project_cargo_lock = self.project.cargo_lock_path();
        let relative_lock_path = strip_prefix(&project_cargo_lock, &self.project.root)?;
        let repository_cargo_lock = repository.directory().join(relative_lock_path);
        if repository_cargo_lock.exists() {
            Ok(Some(repository_cargo_lock.to_string()))
        } else {
            Ok(None)
        }
    }
}

struct OldChangelogs {
    old_changelogs: HashMap<Utf8PathBuf, String>,
}

impl OldChangelogs {
    fn new() -> Self {
        Self {
            old_changelogs: HashMap::new(),
        }
    }

    fn get(&self, changelog_path: &Utf8PathBuf) -> Option<String> {
        self.old_changelogs
            .get(changelog_path)
            .cloned()
            .or(fs::read_to_string(changelog_path).ok())
    }

    fn insert(&mut self, changelog_path: Utf8PathBuf, changelog: String) {
        self.old_changelogs.insert(changelog_path, changelog);
    }
}

fn new_workspace_version(
    local_manifest_path: &Utf8Path,
    packages_diffs: &[(&Package, Diff)],
    workspace_version_pkgs: &HashSet<String>,
) -> anyhow::Result<Option<Version>> {
    let workspace_version = {
        let local_manifest = LocalManifest::try_new(local_manifest_path)?;
        local_manifest.get_workspace_version()
    };
    let new_workspace_version = workspace_version_pkgs
        .iter()
        .filter_map(|workspace_package| {
            for (p, diff) in packages_diffs {
                if workspace_package == &p.name {
                    let next = p.version.next_from_diff(diff);
                    if let Some(workspace_version) = &workspace_version {
                        if &next >= workspace_version {
                            return Some(next);
                        }
                    }
                }
            }
            None
        })
        .max();
    Ok(new_workspace_version)
}

fn get_changelog(
    commits: Vec<Commit>,
    next_version: &Version,
    changelog_req: Option<ChangelogRequest>,
<<<<<<< HEAD
    old_changelog: Option<String>,
    release_link: Option<String>,
    package: &Package,
=======
    old_changelog: Option<&str>,
    release_link: Option<&str>,
>>>>>>> f1c14b5c
) -> anyhow::Result<String> {
    let mut changelog_builder =
        ChangelogBuilder::new(commits, next_version.to_string(), package.name.clone());
    if let Some(changelog_req) = changelog_req {
        if let Some(release_date) = changelog_req.release_date {
            changelog_builder = changelog_builder.with_release_date(release_date);
        }
        if let Some(config) = changelog_req.changelog_config {
            changelog_builder = changelog_builder.with_config(config);
        }
        if let Some(link) = release_link {
            changelog_builder = changelog_builder.with_release_link(link);
        }
<<<<<<< HEAD
        let last_version = old_changelog
            .as_deref()
            .map(|old_changelog| {
                changelog_parser::last_version_from_str(old_changelog)
                    .ok()
                    .flatten()
            })
            .flatten()
            .unwrap_or(package.version.to_string());
        changelog_builder = changelog_builder.with_previous_version(last_version)
=======
        if let Some(old_changelog) = old_changelog {
            if let Ok(Some(last_version)) = changelog_parser::last_version_from_str(old_changelog) {
                changelog_builder = changelog_builder.with_previous_version(last_version);
            }
        }
>>>>>>> f1c14b5c
    }
    let new_changelog = changelog_builder.build();
    let changelog = match old_changelog {
        Some(old_changelog) => new_changelog.prepend(old_changelog)?,
        None => new_changelog.generate(), // Old changelog doesn't exist.
    };
    Ok(changelog)
}

fn get_package_path(
    package: &Package,
    repository: &Repo,
    project_root: &Utf8Path,
) -> anyhow::Result<Utf8PathBuf> {
    let package_path = package.package_path()?;
    get_repo_path(package_path, repository, project_root)
}

fn get_repo_path(
    old_path: &Utf8Path,
    repository: &Repo,
    project_root: &Utf8Path,
) -> anyhow::Result<Utf8PathBuf> {
    let relative_path =
        strip_prefix(old_path, project_root).context("error while retrieving package_path")?;
    let result_path = repository.directory().join(relative_path);

    Ok(result_path)
}

/// Check if commit belongs to a previous version of the package.
/// `tag_commit` is the commit hash of the tag of the previous version.
/// `published_at_commit` is the commit hash where `cargo publish` ran.
fn is_commit_too_old(
    repository: &Repo,
    tag_commit: Option<&str>,
    published_at_commit: Option<&str>,
    current_commit_hash: &str,
) -> bool {
    if let Some(tag_commit) = tag_commit.as_ref() {
        if repository.is_ancestor(current_commit_hash, tag_commit) {
            debug!("stopping looking at git history because the current commit ({}) is an ancestor of the commit ({}) tagged with the previous version.", current_commit_hash, tag_commit);
            return true;
        }
    }

    if let Some(published_commit) = published_at_commit.as_ref() {
        if repository.is_ancestor(current_commit_hash, published_commit) {
            debug!("stopping looking at git history because the current commit ({}) is an ancestor of the commit ({}) where the previous version was published.", current_commit_hash, published_commit);
            return true;
        }
    }
    false
}

fn pathbufs_to_check(package_path: &Utf8Path, package: &Package) -> Vec<Utf8PathBuf> {
    let mut paths = vec![package_path.to_path_buf()];
    if let Some(readme_path) = local_readme_override(package, package_path) {
        paths.push(readme_path);
    }
    paths
}

/// Check if release-plz should check the semver compatibility of the package.
/// - `run_semver_check` is true if the user wants to run the semver check.
fn should_check_semver(package: &Package, run_semver_check: bool) -> bool {
    let is_cargo_semver_checks_installed = semver_check::is_cargo_semver_checks_installed;
    run_semver_check && is_library(package) && is_cargo_semver_checks_installed()
}

pub fn workspace_packages(metadata: &Metadata) -> anyhow::Result<Vec<Package>> {
    cargo_utils::workspace_members(metadata).map(|members| members.collect())
}

pub fn publishable_packages_from_manifest(
    manifest: impl AsRef<Utf8Path>,
) -> anyhow::Result<Vec<Package>> {
    let metadata = cargo_utils::get_manifest_metadata(manifest.as_ref())?;
    cargo_utils::workspace_members(&metadata)
        .map(|members| members.filter(|p| p.is_publishable()).collect())
}

pub trait Publishable {
    fn is_publishable(&self) -> bool;
}

impl Publishable for Package {
    /// Return true if the package can be published to at least one register (e.g. crates.io).
    fn is_publishable(&self) -> bool {
        if let Some(publish) = &self.publish {
            // `publish.is_empty()` is:
            // - true: when `publish` in Cargo.toml is `[]` or `false`.
            // - false: when the package can be published only to certain registries.
            //          E.g. when `publish` in Cargo.toml is `["my-reg"]` or `true`.
            !publish.is_empty()
        } else {
            // If it's not an example, the package can be published anywhere
            !is_example_package(self)
        }
    }
}

fn is_example_package(package: &Package) -> bool {
    package.targets.iter().all(|t| t.kind == ["example"])
}

fn is_library(package: &Package) -> bool {
    package
        .targets
        .iter()
        .any(|t| t.kind.contains(&"lib".to_string()))
}

pub fn copy_to_temp_dir(target: &Utf8Path) -> anyhow::Result<Utf8TempDir> {
    let tmp_dir = Utf8TempDir::new().context("cannot create temporary directory")?;
    copy_dir(target, tmp_dir.path())
        .with_context(|| format!("cannot copy directory {target:?} to {tmp_dir:?}"))?;
    Ok(tmp_dir)
}

trait PackageDependencies {
    /// Returns the `updated_packages` which should be updated in the dependencies of the package.
    fn dependencies_to_update<'a>(
        &self,
        updated_packages: &'a [(&Package, &Version)],
    ) -> anyhow::Result<Vec<&'a Package>>;
}

impl PackageDependencies for Package {
    fn dependencies_to_update<'a>(
        &self,
        updated_packages: &'a [(&Package, &Version)],
    ) -> anyhow::Result<Vec<&'a Package>> {
        let mut package_manifest = LocalManifest::try_new(&self.manifest_path)?;
        let package_dir = manifest_dir(&package_manifest.path)?.to_owned();

        let mut deps_to_update: Vec<&Package> = vec![];
        for (p, next_ver) in updated_packages {
            let canonical_path = p.canonical_path()?;
            let matching_deps = package_manifest
                .get_dependency_tables_mut()
                .flat_map(|t| t.iter_mut().filter_map(|(_, d)| d.as_table_like_mut()))
                .filter(|d| d.contains_key("version"))
                .filter(|d| {
                    let dependency_path = d
                        .get("path")
                        .and_then(|i| i.as_str())
                        .and_then(|relpath| fs_err::canonicalize(package_dir.join(relpath)).ok());
                    match dependency_path {
                        Some(dep_path) => dep_path == canonical_path,
                        None => false,
                    }
                });

            for dep in matching_deps {
                let old_req = dep
                    .get("version")
                    .expect("filter ensures this")
                    .as_str()
                    .unwrap_or("*");
                if upgrade_requirement(old_req, next_ver)?.is_some() {
                    deps_to_update.push(p);
                }
            }
        }

        Ok(deps_to_update)
    }
}

#[cfg(test)]
mod tests {
    use cargo_utils::get_manifest_metadata;

    use super::*;
    use super::{check_for_typos, Project};
    use crate::ReleaseMetadataBuilder;
    use std::collections::HashSet;

    fn get_project(
        local_manifest: &Utf8Path,
        single_package: Option<&str>,
        overrides: &HashSet<String>,
        is_release_enabled: bool,
        tag_name: Option<String>,
        release_name: Option<String>,
    ) -> anyhow::Result<Project> {
        let metadata = get_manifest_metadata(local_manifest).unwrap();
        let release_metadata_builder =
            ReleaseMetadataBuilderStub::new(is_release_enabled, tag_name, release_name);
        Project::new(
            local_manifest,
            single_package,
            overrides,
            &metadata,
            &release_metadata_builder,
        )
    }

    struct ReleaseMetadataBuilderStub {
        release: bool,
        tag_name: Option<String>,
        release_name: Option<String>,
    }

    impl ReleaseMetadataBuilderStub {
        pub fn new(release: bool, tag_name: Option<String>, release_name: Option<String>) -> Self {
            Self {
                release,
                tag_name,
                release_name,
            }
        }
    }

    impl ReleaseMetadataBuilder for ReleaseMetadataBuilderStub {
        fn get_release_metadata(&self, _package_name: &str) -> Option<ReleaseMetadata> {
            self.release.then(|| ReleaseMetadata {
                tag_name_template: self.tag_name.clone(),
                release_name_template: self.release_name.clone(),
            })
        }
    }

    #[test]
    fn test_for_typos() {
        let packages: HashSet<String> = vec!["foo".to_string()].into_iter().collect();
        let overrides: HashSet<String> = vec!["bar".to_string()].into_iter().collect();
        let result = check_for_typos(&packages, &overrides);
        assert_eq!(
            result.unwrap_err().to_string(),
            "The following overrides are not present in the workspace: `bar`. Check for typos"
        );
    }

    #[test]
    fn test_empty_override() {
        let utf8_path = Utf8Path::new("../../fixtures/typo-in-overrides/Cargo.toml");
        let local_manifest = utf8_path;
        let result = get_project(local_manifest, None, &HashSet::default(), true, None, None);
        assert!(result.is_ok());
    }

    #[test]
    fn test_successful_override() {
        let local_manifest = Utf8Path::new("../../fixtures/typo-in-overrides/Cargo.toml");
        let overrides = (["typo_test".to_string()]).into();
        let result = get_project(local_manifest, None, &overrides, true, None, None);
        assert!(result.is_ok());
    }

    #[test]
    fn test_typo_in_crate_names() {
        let local_manifest = Utf8Path::new("../../fixtures/typo-in-overrides/Cargo.toml");
        let single_package = None;
        let overrides = vec!["typo_tesst".to_string()].into_iter().collect();
        let result = get_project(local_manifest, single_package, &overrides, true, None, None);
        assert!(result.is_err());
        assert_eq!(
            result.unwrap_err().to_string(),
            "The following overrides are not present in the workspace: `typo_tesst`. Check for typos"
        );
    }

    #[test]
    fn same_version_is_not_added_to_changelog() {
        let commits = vec![
            Commit::new(crate::NO_COMMIT_ID.to_string(), "fix: myfix".to_string()),
            Commit::new(crate::NO_COMMIT_ID.to_string(), "simple update".to_string()),
        ];

        let next_version = Version::new(1, 1, 0);
        let changelog_req = ChangelogRequest::default();

        let old = r#"## [1.1.0] - 1970-01-01

### fix bugs
- my awesomefix

### other
- complex update
"#;
<<<<<<< HEAD
        let new = get_changelog(
            commits,
            &next_version,
            Some(changelog_req),
            Some(old.to_string()),
            None,
            &fake_package::FakePackage::new("my_package").into(),
        )
        .unwrap();
        assert_eq!(old, new)
=======
        let new =
            get_changelog(commits, &next_version, Some(changelog_req), Some(old), None).unwrap();
        assert_eq!(old, new);
>>>>>>> f1c14b5c
    }

    #[test]
    fn project_new_no_release_will_error() {
        let local_manifest = Utf8Path::new("../fake_package/Cargo.toml");
        let result = get_project(local_manifest, None, &HashSet::default(), false, None, None);
        assert!(result.is_err());
        expect_test::expect![[r#"no public packages found. Are there any public packages in your project? Analyzed packages: ["cargo_utils", "fake_package", "git_cmd", "test_logs", "next_version", "release-plz", "release_plz_core"]"#]]
        .assert_eq(&result.unwrap_err().to_string());
    }

    #[test]
    fn project_tag_template_none() {
        let local_manifest = Utf8Path::new("../../fixtures/typo-in-overrides/Cargo.toml");
        let project = get_project(local_manifest, None, &HashSet::default(), true, None, None)
            .expect("Should ok");
        assert_eq!(project.git_tag("typo_test", "0.1.0"), "v0.1.0");
    }

    #[test]
    fn project_release_and_tag_template_some() {
        let local_manifest = Utf8Path::new("../../fixtures/typo-in-overrides/Cargo.toml");
        let project = get_project(
            local_manifest,
            None,
            &HashSet::default(),
            true,
            Some("prefix-{{ package }}-middle-{{ version }}-postfix".to_string()),
            Some("release-prefix-{{ package }}-middle-{{ version }}-postfix".to_string()),
        )
        .expect("Should ok");
        assert_eq!(
            project.git_tag("typo_test", "0.1.0"),
            "prefix-typo_test-middle-0.1.0-postfix"
        );
        assert_eq!(
            project.release_name("typo_test", "0.1.0"),
            "release-prefix-typo_test-middle-0.1.0-postfix"
        );
    }
}<|MERGE_RESOLUTION|>--- conflicted
+++ resolved
@@ -864,10 +864,6 @@
             let changelog_req = cfg
                 .should_update_changelog()
                 .then_some(self.req.changelog_req.clone());
-<<<<<<< HEAD
-=======
-            let old_changelog = fs_err::read_to_string(self.req.changelog_path(package)).ok();
->>>>>>> f1c14b5c
             let commits: Vec<Commit> = commits
                 .into_iter()
                 // If not conventional commit, only consider the first line of the commit message.
@@ -898,14 +894,9 @@
                         commits,
                         &version,
                         Some(r),
-<<<<<<< HEAD
-                        old_changelog,
-                        release_link,
-                        package,
-=======
                         old_changelog.as_deref(),
                         release_link.as_deref(),
->>>>>>> f1c14b5c
+                        package,
                     )
                 })
                 .transpose()
@@ -1179,14 +1170,9 @@
     commits: Vec<Commit>,
     next_version: &Version,
     changelog_req: Option<ChangelogRequest>,
-<<<<<<< HEAD
-    old_changelog: Option<String>,
-    release_link: Option<String>,
-    package: &Package,
-=======
     old_changelog: Option<&str>,
     release_link: Option<&str>,
->>>>>>> f1c14b5c
+    package: &Package,
 ) -> anyhow::Result<String> {
     let mut changelog_builder =
         ChangelogBuilder::new(commits, next_version.to_string(), package.name.clone());
@@ -1200,7 +1186,6 @@
         if let Some(link) = release_link {
             changelog_builder = changelog_builder.with_release_link(link);
         }
-<<<<<<< HEAD
         let last_version = old_changelog
             .as_deref()
             .map(|old_changelog| {
@@ -1211,13 +1196,6 @@
             .flatten()
             .unwrap_or(package.version.to_string());
         changelog_builder = changelog_builder.with_previous_version(last_version)
-=======
-        if let Some(old_changelog) = old_changelog {
-            if let Ok(Some(last_version)) = changelog_parser::last_version_from_str(old_changelog) {
-                changelog_builder = changelog_builder.with_previous_version(last_version);
-            }
-        }
->>>>>>> f1c14b5c
     }
     let new_changelog = changelog_builder.build();
     let changelog = match old_changelog {
@@ -1500,22 +1478,16 @@
 ### other
 - complex update
 "#;
-<<<<<<< HEAD
         let new = get_changelog(
             commits,
             &next_version,
             Some(changelog_req),
-            Some(old.to_string()),
+            Some(old),
             None,
             &fake_package::FakePackage::new("my_package").into(),
         )
         .unwrap();
         assert_eq!(old, new)
-=======
-        let new =
-            get_changelog(commits, &next_version, Some(changelog_req), Some(old), None).unwrap();
-        assert_eq!(old, new);
->>>>>>> f1c14b5c
     }
 
     #[test]
