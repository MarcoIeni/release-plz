--- conflicted
+++ resolved
@@ -14,13 +14,8 @@
 test_fixture = []
 
 [dependencies]
-<<<<<<< HEAD
-tracing = "0.1.35"
 anyhow = "1.0.59"
-=======
 tracing = "0.1.36"
-anyhow = "1.0.58"
->>>>>>> 54223103
 
 [dev-dependencies]
 tempfile = "3.3.0"
